[workspace.package]
version = "1.3.12"
edition = "2021"
rust-version = "1.86"
license = "MIT OR Apache-2.0"
homepage = "https://paradigmxyz.github.io/reth"
repository = "https://github.com/paradigmxyz/reth"
exclude = [".github/"]

[workspace]
members = [
    "bin/reth-bench/",
    "bin/reth/",
    "crates/chain-state/",
    "crates/chainspec/",
    "crates/cli/cli/",
    "crates/cli/commands/",
    "crates/cli/runner/",
    "crates/cli/util/",
    "crates/config/",
    "crates/consensus/common/",
    "crates/consensus/consensus/",
    "crates/consensus/debug-client/",
    "crates/e2e-test-utils/",
    "crates/engine/invalid-block-hooks/",
    "crates/engine/local",
    "crates/engine/primitives/",
    "crates/engine/service",
    "crates/engine/tree/",
    "crates/engine/util/",
    "crates/era",
    "crates/era-downloader",
    "crates/era-utils",
    "crates/errors/",
    "crates/ethereum/hardforks/",
    "crates/ethereum/cli/",
    "crates/ethereum/consensus/",
    "crates/ethereum/engine-primitives/",
    "crates/ethereum/evm",
    "crates/ethereum/node",
    "crates/ethereum/payload/",
    "crates/ethereum/primitives/",
    "crates/ethereum/reth/",
    "crates/etl/",
    "crates/evm/evm",
    "crates/evm/execution-errors",
    "crates/evm/execution-types",
    "crates/exex/exex/",
    "crates/exex/test-utils/",
    "crates/exex/types/",
    "crates/metrics/",
    "crates/net/banlist/",
    "crates/net/discv4/",
    "crates/net/discv5/",
    "crates/net/dns/",
    "crates/net/downloaders/",
    "crates/net/ecies/",
    "crates/net/eth-wire-types",
    "crates/net/eth-wire/",
    "crates/net/nat/",
    "crates/net/network-api/",
    "crates/net/network-types/",
    "crates/net/network/",
    "crates/net/p2p/",
    "crates/net/peers/",
    "crates/node/api/",
    "crates/node/builder/",
    "crates/node/core/",
    "crates/node/events/",
    "crates/node/metrics",
    "crates/node/types",
    "crates/optimism/bin",
    "crates/optimism/chainspec",
    "crates/optimism/cli",
    "crates/optimism/consensus",
    "crates/optimism/evm/",
    "crates/optimism/hardforks/",
    "crates/optimism/node/",
    "crates/optimism/payload/",
    "crates/optimism/primitives/",
    "crates/optimism/reth/",
    "crates/optimism/rpc/",
    "crates/optimism/storage",
    "crates/optimism/txpool/",
    "crates/payload/basic/",
    "crates/payload/builder/",
    "crates/payload/builder-primitives/",
    "crates/payload/primitives/",
    "crates/payload/validator/",
    "crates/payload/util/",
    "crates/primitives-traits/",
    "crates/primitives/",
    "crates/prune/prune",
    "crates/prune/types",
    "crates/ress/protocol",
    "crates/ress/provider",
    "crates/revm/",
    "crates/rpc/ipc/",
    "crates/rpc/rpc-api/",
    "crates/rpc/rpc-builder/",
    "crates/rpc/rpc-engine-api/",
    "crates/rpc/rpc-eth-api/",
    "crates/rpc/rpc-eth-types/",
    "crates/rpc/rpc-layer",
    "crates/rpc/rpc-server-types/",
    "crates/rpc/rpc-testing-util/",
    "crates/rpc/rpc-types-compat/",
    "crates/rpc/rpc/",
    "crates/stages/api/",
    "crates/stages/stages/",
    "crates/stages/types/",
    "crates/stateless",
    "crates/static-file/static-file",
    "crates/static-file/types/",
    "crates/storage/codecs/",
    "crates/storage/codecs/derive/",
    "crates/storage/db-api/",
    "crates/storage/db-common",
    "crates/storage/db-models/",
    "crates/storage/db/",
    "crates/storage/errors/",
    "crates/storage/libmdbx-rs/",
    "crates/storage/libmdbx-rs/mdbx-sys/",
    "crates/storage/nippy-jar/",
    "crates/storage/provider/",
    "crates/storage/storage-api/",
    "crates/storage/zstd-compressors/",
    "crates/tasks/",
    "crates/tokio-util/",
    "crates/tracing/",
    "crates/transaction-pool/",
    "crates/trie/common",
    "crates/trie/db",
    "crates/trie/parallel/",
    "crates/trie/sparse",
    "crates/trie/trie",
    "examples/beacon-api-sidecar-fetcher/",
    "examples/beacon-api-sse/",
    "examples/bsc-p2p",
    "examples/custom-dev-node/",
    "examples/custom-node/",
    "examples/custom-engine-types/",
    "examples/custom-evm/",
    "examples/custom-inspector/",
    "examples/custom-node-components/",
    "examples/custom-payload-builder/",
    "examples/custom-rlpx-subprotocol",
    "examples/custom-node",
    "examples/db-access",
    "examples/exex-hello-world",
    "examples/exex-subscription",
    "examples/exex-test",
    "examples/manual-p2p/",
    "examples/network-txpool/",
    "examples/network/",
    "examples/network-proxy/",
    "examples/node-custom-rpc/",
    "examples/node-event-hooks/",
    "examples/polygon-p2p/",
    "examples/rpc-db/",
    "examples/precompile-cache/",
    "examples/txpool-tracing/",
    "examples/custom-beacon-withdrawals",
    "testing/ef-tests/",
    "testing/testing-utils",
]
default-members = ["bin/reth"]
exclude = ["book/sources", "book/cli"]

# Explicitly set the resolver to version 2, which is the default for packages with edition >= 2021
# https://doc.rust-lang.org/edition-guide/rust-2021/default-cargo-resolver.html
resolver = "2"

[workspace.lints]
rust.missing_debug_implementations = "warn"
rust.missing_docs = "warn"
rust.rust_2018_idioms = { level = "deny", priority = -1 }
rust.unreachable_pub = "warn"
rust.unused_must_use = "deny"
rustdoc.all = "warn"
# rust.unnameable-types = "warn"

[workspace.lints.clippy]
# These are some of clippy's nursery (i.e., experimental) lints that we like.
# By default, nursery lints are allowed. Some of the lints below have made good
# suggestions which we fixed. The others didn't have any findings, so we can
# assume they don't have that many false positives. Let's enable them to
# prevent future problems.
borrow_as_ptr = "warn"
branches_sharing_code = "warn"
clear_with_drain = "warn"
cloned_instead_of_copied = "warn"
collection_is_never_read = "warn"
dbg_macro = "warn"
derive_partial_eq_without_eq = "warn"
doc_markdown = "warn"
empty_line_after_doc_comments = "warn"
empty_line_after_outer_attr = "warn"
enum_glob_use = "warn"
equatable_if_let = "warn"
explicit_into_iter_loop = "warn"
explicit_iter_loop = "warn"
flat_map_option = "warn"
from_iter_instead_of_collect = "warn"
if_not_else = "warn"
if_then_some_else_none = "warn"
implicit_clone = "warn"
imprecise_flops = "warn"
iter_on_empty_collections = "warn"
iter_on_single_items = "warn"
iter_with_drain = "warn"
iter_without_into_iter = "warn"
large_stack_frames = "warn"
manual_assert = "warn"
manual_clamp = "warn"
manual_is_variant_and = "warn"
manual_string_new = "warn"
match_same_arms = "warn"
missing-const-for-fn = "warn"
mutex_integer = "warn"
naive_bytecount = "warn"
needless_bitwise_bool = "warn"
needless_continue = "warn"
needless_for_each = "warn"
needless_pass_by_ref_mut = "warn"
nonstandard_macro_braces = "warn"
option_as_ref_cloned = "warn"
or_fun_call = "warn"
path_buf_push_overwrite = "warn"
read_zero_byte_vec = "warn"
result_large_err = "allow"
redundant_clone = "warn"
redundant_else = "warn"
single_char_pattern = "warn"
string_lit_as_bytes = "warn"
string_lit_chars_any = "warn"
suboptimal_flops = "warn"
suspicious_operation_groupings = "warn"
trailing_empty_array = "warn"
trait_duplication_in_bounds = "warn"
transmute_undefined_repr = "warn"
trivial_regex = "warn"
tuple_array_conversions = "warn"
type_repetition_in_bounds = "warn"
uninhabited_references = "warn"
unnecessary_self_imports = "warn"
unnecessary_struct_initialization = "warn"
unnested_or_patterns = "warn"
unused_peekable = "warn"
unused_rounding = "warn"
use_self = "warn"
useless_let_if_seq = "warn"
while_float = "warn"
zero_sized_map_values = "warn"

# These are nursery lints which have findings. Allow them for now. Some are not
# quite mature enough for use in our codebase and some we don't really want.
# Explicitly listing should make it easier to fix in the future.
as_ptr_cast_mut = "allow"
cognitive_complexity = "allow"
debug_assert_with_mut_call = "allow"
fallible_impl_from = "allow"
future_not_send = "allow"
needless_collect = "allow"
non_send_fields_in_send_ty = "allow"
redundant_pub_crate = "allow"
significant_drop_in_scrutinee = "allow"
significant_drop_tightening = "allow"
too_long_first_doc_paragraph = "allow"

# Speed up compilation time for dev builds by reducing emitted debug info.
# NOTE: Debuggers may provide less useful information with this setting.
# Uncomment this section if you're using a debugger.
[profile.dev]
# https://davidlattimore.github.io/posts/2024/02/04/speeding-up-the-rust-edit-build-run-cycle.html
debug = "line-tables-only"
split-debuginfo = "unpacked"

# Speed up tests.
[profile.dev.package]
proptest.opt-level = 3
rand_chacha.opt-level = 3
rand_xorshift.opt-level = 3
unarray.opt-level = 3

# Meant for testing - all optimizations, but with debug assertions and overflow checks.
[profile.hivetests]
inherits = "test"
opt-level = 3
lto = "thin"

[profile.release]
opt-level = 3
lto = "thin"
debug = "none"
strip = "symbols"
panic = "unwind"
codegen-units = 16

# Use the `--profile profiling` flag to show symbols in release mode.
# e.g. `cargo build --profile profiling`
[profile.profiling]
inherits = "release"
debug = "full"
strip = "none"

# Include debug info in benchmarks too.
[profile.bench]
inherits = "profiling"

[profile.maxperf]
inherits = "release"
lto = "fat"
codegen-units = 1

[workspace.dependencies]
# reth
op-reth = { path = "crates/optimism/bin" }
reth = { path = "bin/reth" }
reth-basic-payload-builder = { path = "crates/payload/basic" }
reth-bench = { path = "bin/reth-bench" }
reth-chain-state = { path = "crates/chain-state" }
reth-chainspec = { path = "crates/chainspec", default-features = false }
reth-cli = { path = "crates/cli/cli" }
reth-cli-commands = { path = "crates/cli/commands" }
reth-cli-runner = { path = "crates/cli/runner" }
reth-cli-util = { path = "crates/cli/util" }
reth-codecs = { path = "crates/storage/codecs" }
reth-codecs-derive = { path = "crates/storage/codecs/derive" }
reth-config = { path = "crates/config", default-features = false }
reth-consensus = { path = "crates/consensus/consensus", default-features = false }
reth-consensus-common = { path = "crates/consensus/common", default-features = false }
reth-consensus-debug-client = { path = "crates/consensus/debug-client" }
reth-db = { path = "crates/storage/db", default-features = false }
reth-db-api = { path = "crates/storage/db-api" }
reth-db-common = { path = "crates/storage/db-common" }
reth-db-models = { path = "crates/storage/db-models", default-features = false }
reth-discv4 = { path = "crates/net/discv4" }
reth-discv5 = { path = "crates/net/discv5" }
reth-dns-discovery = { path = "crates/net/dns" }
reth-downloaders = { path = "crates/net/downloaders" }
reth-e2e-test-utils = { path = "crates/e2e-test-utils" }
reth-ecies = { path = "crates/net/ecies" }
reth-engine-local = { path = "crates/engine/local" }
reth-engine-primitives = { path = "crates/engine/primitives", default-features = false }
reth-engine-tree = { path = "crates/engine/tree" }
reth-engine-service = { path = "crates/engine/service" }
reth-engine-util = { path = "crates/engine/util" }
reth-era = { path = "crates/era" }
reth-era-downloader = { path = "crates/era-downloader" }
reth-era-utils = { path = "crates/era-utils" }
reth-errors = { path = "crates/errors" }
reth-eth-wire = { path = "crates/net/eth-wire" }
reth-eth-wire-types = { path = "crates/net/eth-wire-types" }
reth-ethereum-cli = { path = "crates/ethereum/cli" }
reth-ethereum-consensus = { path = "crates/ethereum/consensus", default-features = false }
reth-ethereum-engine-primitives = { path = "crates/ethereum/engine-primitives", default-features = false }
reth-ethereum-forks = { path = "crates/ethereum/hardforks", default-features = false }
reth-ethereum-payload-builder = { path = "crates/ethereum/payload" }
reth-ethereum-primitives = { path = "crates/ethereum/primitives", default-features = false }
reth-ethereum = { path = "crates/ethereum/reth" }
reth-etl = { path = "crates/etl" }
reth-evm = { path = "crates/evm/evm", default-features = false }
reth-evm-ethereum = { path = "crates/ethereum/evm", default-features = false }
reth-optimism-evm = { path = "crates/optimism/evm", default-features = false }
reth-execution-errors = { path = "crates/evm/execution-errors", default-features = false }
reth-execution-types = { path = "crates/evm/execution-types", default-features = false }
reth-exex = { path = "crates/exex/exex" }
reth-exex-test-utils = { path = "crates/exex/test-utils" }
reth-exex-types = { path = "crates/exex/types" }
reth-fs-util = { path = "crates/fs-util" }
reth-invalid-block-hooks = { path = "crates/engine/invalid-block-hooks" }
reth-ipc = { path = "crates/rpc/ipc" }
reth-libmdbx = { path = "crates/storage/libmdbx-rs" }
reth-mdbx-sys = { path = "crates/storage/libmdbx-rs/mdbx-sys" }
reth-metrics = { path = "crates/metrics" }
reth-net-banlist = { path = "crates/net/banlist" }
reth-net-nat = { path = "crates/net/nat" }
reth-network = { path = "crates/net/network" }
reth-network-api = { path = "crates/net/network-api" }
reth-network-p2p = { path = "crates/net/p2p" }
reth-network-peers = { path = "crates/net/peers", default-features = false }
reth-network-types = { path = "crates/net/network-types" }
reth-nippy-jar = { path = "crates/storage/nippy-jar" }
reth-node-api = { path = "crates/node/api" }
reth-node-builder = { path = "crates/node/builder" }
reth-node-core = { path = "crates/node/core" }
reth-node-ethereum = { path = "crates/ethereum/node" }
reth-node-events = { path = "crates/node/events" }
reth-node-metrics = { path = "crates/node/metrics" }
reth-optimism-node = { path = "crates/optimism/node" }
reth-node-types = { path = "crates/node/types" }
reth-op = { path = "crates/optimism/reth", default-features = false }
reth-optimism-chainspec = { path = "crates/optimism/chainspec", default-features = false }
reth-optimism-cli = { path = "crates/optimism/cli" }
reth-optimism-consensus = { path = "crates/optimism/consensus", default-features = false }
reth-optimism-forks = { path = "crates/optimism/hardforks", default-features = false }
reth-optimism-payload-builder = { path = "crates/optimism/payload" }
reth-optimism-primitives = { path = "crates/optimism/primitives", default-features = false }
reth-optimism-rpc = { path = "crates/optimism/rpc" }
reth-optimism-storage = { path = "crates/optimism/storage" }
reth-optimism-txpool = { path = "crates/optimism/txpool" }
reth-payload-builder = { path = "crates/payload/builder" }
reth-payload-builder-primitives = { path = "crates/payload/builder-primitives" }
reth-payload-primitives = { path = "crates/payload/primitives" }
reth-payload-validator = { path = "crates/payload/validator" }
reth-payload-util = { path = "crates/payload/util" }
reth-primitives = { path = "crates/primitives", default-features = false }
reth-primitives-traits = { path = "crates/primitives-traits", default-features = false }
reth-provider = { path = "crates/storage/provider" }
reth-prune = { path = "crates/prune/prune" }
reth-prune-types = { path = "crates/prune/types", default-features = false }
reth-revm = { path = "crates/revm", default-features = false }
reth-rpc = { path = "crates/rpc/rpc" }
reth-rpc-api = { path = "crates/rpc/rpc-api" }
reth-rpc-api-testing-util = { path = "crates/rpc/rpc-testing-util" }
reth-rpc-builder = { path = "crates/rpc/rpc-builder" }
reth-rpc-engine-api = { path = "crates/rpc/rpc-engine-api" }
reth-rpc-eth-api = { path = "crates/rpc/rpc-eth-api" }
reth-rpc-eth-types = { path = "crates/rpc/rpc-eth-types", default-features = false }
reth-rpc-layer = { path = "crates/rpc/rpc-layer" }
reth-rpc-server-types = { path = "crates/rpc/rpc-server-types" }
reth-rpc-types-compat = { path = "crates/rpc/rpc-types-compat" }
reth-stages = { path = "crates/stages/stages" }
reth-stages-api = { path = "crates/stages/api" }
reth-stages-types = { path = "crates/stages/types", default-features = false }
reth-stateless = { path = "crates/stateless" }
reth-static-file = { path = "crates/static-file/static-file" }
reth-static-file-types = { path = "crates/static-file/types", default-features = false }
reth-storage-api = { path = "crates/storage/storage-api", default-features = false }
reth-storage-errors = { path = "crates/storage/errors", default-features = false }
reth-tasks = { path = "crates/tasks" }
reth-testing-utils = { path = "testing/testing-utils" }
reth-tokio-util = { path = "crates/tokio-util" }
reth-tracing = { path = "crates/tracing" }
reth-transaction-pool = { path = "crates/transaction-pool" }
reth-trie = { path = "crates/trie/trie" }
reth-trie-common = { path = "crates/trie/common", default-features = false }
reth-trie-db = { path = "crates/trie/db" }
reth-trie-parallel = { path = "crates/trie/parallel" }
reth-trie-sparse = { path = "crates/trie/sparse", default-features = false }
reth-zstd-compressors = { path = "crates/storage/zstd-compressors", default-features = false }
reth-ress-protocol = { path = "crates/ress/protocol" }
reth-ress-provider = { path = "crates/ress/provider" }

# revm
<<<<<<< HEAD
revm = { version = "23.1.0", default-features = false }
revm-bytecode = { version = "4.0.0", default-features = false }
revm-database = { version = "4.0.0", default-features = false }
revm-state = { version = "4.0.0", default-features = false }
revm-primitives = { version = "19.0.0", default-features = false }
revm-interpreter = { version = "19.0.0", default-features = false }
revm-inspector = { version = "4.0.0", default-features = false }
revm-context = { version = "4.0.0", default-features = false }
revm-context-interface = { version = "4.0.0", default-features = false }
revm-database-interface = { version = "4.0.0", default-features = false }
op-revm = { version = "4.0.0", default-features = false }
=======
revm = { version = "22.0.1", default-features = false }
revm-bytecode = { version = "3.0.0", default-features = false }
revm-state = { version = "=3.0.0", default-features = false }
revm-primitives = { version = "18.0.0", default-features = false }
revm-interpreter = { version = "18.0.0", default-features = false }
revm-inspector = { version = "3.0.0", default-features = false }
revm-context = { version = "3.0.0", default-features = false }
revm-context-interface = { version = "3.0.0", default-features = false }
revm-database = { version = "=3.0.0", default-features = false }
revm-database-interface = { version = "=3.0.0", default-features = false }
op-revm = { version = "=3.0.2", default-features = false }
>>>>>>> c7436a6f
revm-inspectors = "0.20.0"

# eth
alloy-chains = { version = "0.2.0", default-features = false }
alloy-dyn-abi = "1.1.0"
alloy-eip2124 = { version = "0.2.0", default-features = false }
alloy-evm = { version = "0.6.0", default-features = false }
alloy-primitives = { version = "1.1.0", default-features = false, features = ["map-foldhash"] }
alloy-rlp = { version = "0.3.10", default-features = false, features = ["core-net"] }
alloy-sol-macro = "1.1.0"
alloy-sol-types = { version = "1.1.0", default-features = false }
alloy-trie = { version = "0.8.1", default-features = false }

alloy-hardforks = "0.2.0"

alloy-consensus = { version = "0.15.10", default-features = false }
alloy-contract = { version = "0.15.10", default-features = false }
alloy-eips = { version = "0.15.10", default-features = false }
alloy-genesis = { version = "0.15.10", default-features = false }
alloy-json-rpc = { version = "0.15.10", default-features = false }
alloy-network = { version = "0.15.10", default-features = false }
alloy-network-primitives = { version = "0.15.10", default-features = false }
alloy-provider = { version = "0.15.10", features = ["reqwest"], default-features = false }
alloy-pubsub = { version = "0.15.10", default-features = false }
alloy-rpc-client = { version = "0.15.10", default-features = false }
alloy-rpc-types = { version = "0.15.10", features = ["eth"], default-features = false }
alloy-rpc-types-admin = { version = "0.15.10", default-features = false }
alloy-rpc-types-anvil = { version = "0.15.10", default-features = false }
alloy-rpc-types-beacon = { version = "0.15.10", default-features = false }
alloy-rpc-types-debug = { version = "0.15.10", default-features = false }
alloy-rpc-types-engine = { version = "0.15.10", default-features = false }
alloy-rpc-types-eth = { version = "0.15.10", default-features = false }
alloy-rpc-types-mev = { version = "0.15.10", default-features = false }
alloy-rpc-types-trace = { version = "0.15.10", default-features = false }
alloy-rpc-types-txpool = { version = "0.15.10", default-features = false }
alloy-serde = { version = "0.15.10", default-features = false }
alloy-signer = { version = "0.15.10", default-features = false }
alloy-signer-local = { version = "0.15.10", default-features = false }
alloy-transport = { version = "0.15.10" }
alloy-transport-http = { version = "0.15.10", features = ["reqwest-rustls-tls"], default-features = false }
alloy-transport-ipc = { version = "0.15.10", default-features = false }
alloy-transport-ws = { version = "0.15.10", default-features = false }

# op
alloy-op-evm = { version = "0.6.0", default-features = false }
alloy-op-hardforks = "0.2.0"
op-alloy-rpc-types = { version = "0.15.4", default-features = false }
op-alloy-rpc-types-engine = { version = "0.15.4", default-features = false }
op-alloy-network = { version = "0.15.4", default-features = false }
op-alloy-consensus = { version = "0.15.4", default-features = false }
op-alloy-rpc-jsonrpsee = { version = "0.15.4", default-features = false }
op-alloy-flz = { version = "0.13.0", default-features = false }

# misc
aquamarine = "0.6"
auto_impl = "1"
backon = { version = "1.2", default-features = false, features = ["std-blocking-sleep", "tokio-sleep"] }
bincode = "1.3"
bitflags = "2.4"
blake3 = "1.5.5"
boyer-moore-magiclen = "0.2.16"
bytes = { version = "1.5", default-features = false }
cfg-if = "1.0"
clap = "4"
dashmap = "6.0"
derive_more = { version = "2", default-features = false, features = ["full"] }
dirs-next = "2.0.0"
dyn-clone = "1.0.17"
eyre = "0.6"
fdlimit = "0.3.0"
generic-array = "0.14"
humantime = "2.1"
humantime-serde = "1.1"
itertools = { version = "0.14", default-features = false }
linked_hash_set = "0.1"
lz4 = "1.28.1"
modular-bitfield = "0.11.2"
notify = { version = "8.0.0", default-features = false, features = ["macos_fsevent"] }
nybbles = { version = "0.3.0", default-features = false }
once_cell = { version = "1.19", default-features = false, features = ["critical-section"] }
parking_lot = "0.12"
paste = "1.0"
rand = "0.9"
rayon = "1.7"
rustc-hash = { version = "2.0", default-features = false }
schnellru = "0.2"
serde = { version = "1.0", default-features = false }
serde_json = { version = "1.0", default-features = false, features = ["alloc"] }
serde_with = { version = "3", default-features = false, features = ["macros"] }
sha2 = { version = "0.10", default-features = false }
shellexpand = "3.0.0"
smallvec = "1"
strum = { version = "0.27", default-features = false }
strum_macros = "0.27"
syn = "2.0"
thiserror = { version = "2.0.0", default-features = false }
tar = "0.4.44"
tracing = { version = "0.1.0", default-features = false }
tracing-appender = "0.2"
url = { version = "2.3", default-features = false }
zstd = "0.13"
byteorder = "1"
mini-moka = "0.10"
tar-no-std = { version = "0.3.2", default-features = false }
miniz_oxide = { version = "0.8.4", default-features = false }

# metrics
metrics = "0.24.0"
metrics-derive = "0.1"
metrics-exporter-prometheus = { version = "0.16.0", default-features = false }
metrics-process = "2.1.0"
metrics-util = { default-features = false, version = "0.19.0" }

# proc-macros
proc-macro2 = "1.0"
quote = "1.0"

# tokio
tokio = { version = "1.44.2", default-features = false }
tokio-stream = "0.1.11"
tokio-util = { version = "0.7.4", features = ["codec"] }

# async
async-stream = "0.3"
async-trait = "0.1.68"
futures = "0.3"
futures-core = "0.3"
futures-util = { version = "0.3", default-features = false }
hyper = "1.3"
hyper-util = "0.1.5"
pin-project = "1.0.12"
reqwest = { version = "0.12", default-features = false }
tracing-futures = "0.2"
tower = "0.4"
tower-http = "0.6"

# p2p
discv5 = "0.9"
if-addrs = "0.13"

# rpc
jsonrpsee = "0.24.9"
jsonrpsee-core = "0.24.9"
jsonrpsee-server = "0.24.9"
jsonrpsee-http-client = "0.24.9"
jsonrpsee-types = "0.24.9"

# http
http = "1.0"
http-body = "1.0"
http-body-util = "0.1.2"
jsonwebtoken = "9"
proptest-arbitrary-interop = "0.1.0"

# crypto
enr = { version = "0.13", default-features = false }
k256 = { version = "0.13", default-features = false, features = ["ecdsa"] }
secp256k1 = { version = "0.30", default-features = false, features = ["global-context", "recovery"] }
# rand 8 for secp256k1
rand_08 = { package = "rand", version = "0.8" }

# for eip-4844
c-kzg = "2.1.1"

# config
toml = "0.8"

# misc-testing
arbitrary = "1.3"
assert_matches = "1.5.0"
criterion = { package = "codspeed-criterion-compat", version = "2.7" }
proptest = "1.4"
proptest-derive = "0.5"
similar-asserts = { version = "1.5.0", features = ["serde"] }
tempfile = "3.8"
test-fuzz = "7"
rstest = "0.24.0"
test-case = "3"

# ssz encoding
ethereum_ssz = "0.9.0"
ethereum_ssz_derive = "0.9.0"

# allocators
tikv-jemalloc-ctl = "0.6"
tikv-jemallocator = "0.6"
tracy-client = "0.18.0"
snmalloc-rs = { version = "0.3.7", features = ["build_cc"] }

# TODO: When we build for a windows target on an ubuntu runner, crunchy tries to
# get the wrong path, update this when the workflow has been updated
#
# See: https://github.com/eira-fransham/crunchy/issues/13
crunchy = "=0.2.2"
aes = "0.8.1"
ahash = "0.8"
anyhow = "1.0"
bindgen = { version = "0.70", default-features = false }
block-padding = "0.3.2"
cc = "=1.2.15"
cipher = "0.4.3"
comfy-table = "7.0"
concat-kdf = "0.1.0"
convert_case = "0.7.0"
crossbeam-channel = "0.5.13"
crossterm = "0.28.0"
csv = "1.3.0"
ctr = "0.9.2"
data-encoding = "2"
delegate = "0.13"
digest = "0.10.5"
hash-db = "=0.15.2"
hickory-resolver = "0.25.0"
hmac = "0.12.1"
human_bytes = "0.4.1"
indexmap = "2"
interprocess = "2.2.0"
lz4_flex = { version = "0.11", default-features = false }
memmap2 = "0.9.4"
mev-share-sse = { version = "0.5.0", default-features = false }
num-traits = "0.2.15"
page_size = "0.6.0"
parity-scale-codec = "3.2.1"
plain_hasher = "0.2"
pretty_assertions = "1.4"
ratatui = { version = "0.29", default-features = false }
ringbuffer = "0.15.0"
rmp-serde = "1.3"
roaring = "0.10.2"
rolling-file = "0.2.0"
sha3 = "0.10.5"
snap = "1.1.1"
socket2 = { version = "0.5", default-features = false }
sysinfo = { version = "0.33", default-features = false }
tracing-journald = "0.3"
tracing-logfmt = "0.3.3"
tracing-subscriber = { version = "0.3", default-features = false }
triehash = "0.8"
typenum = "1.15.0"
vergen = "9.0.4"
visibility = "0.1.1"
walkdir = "2.3.3"
vergen-git2 = "1.0.5"

# [patch.crates-io]
# alloy-consensus = { git = "https://github.com/alloy-rs/alloy", rev = "cfb13aa" }
# alloy-contract = { git = "https://github.com/alloy-rs/alloy", rev = "cfb13aa" }
# alloy-eips = { git = "https://github.com/alloy-rs/alloy", rev = "cfb13aa" }
# alloy-genesis = { git = "https://github.com/alloy-rs/alloy", rev = "cfb13aa" }
# alloy-json-rpc = { git = "https://github.com/alloy-rs/alloy", rev = "cfb13aa" }
# alloy-network = { git = "https://github.com/alloy-rs/alloy", rev = "cfb13aa" }
# alloy-network-primitives = { git = "https://github.com/alloy-rs/alloy", rev = "cfb13aa" }
# alloy-provider = { git = "https://github.com/alloy-rs/alloy", rev = "cfb13aa" }
# alloy-pubsub = { git = "https://github.com/alloy-rs/alloy", rev = "cfb13aa" }
# alloy-rpc-client = { git = "https://github.com/alloy-rs/alloy", rev = "cfb13aa" }
# alloy-rpc-types = { git = "https://github.com/alloy-rs/alloy", rev = "cfb13aa" }
# alloy-rpc-types-admin = { git = "https://github.com/alloy-rs/alloy", rev = "cfb13aa" }
# alloy-rpc-types-anvil = { git = "https://github.com/alloy-rs/alloy", rev = "cfb13aa" }
# alloy-rpc-types-beacon = { git = "https://github.com/alloy-rs/alloy", rev = "cfb13aa" }
# alloy-rpc-types-debug = { git = "https://github.com/alloy-rs/alloy", rev = "cfb13aa" }
# alloy-rpc-types-engine = { git = "https://github.com/alloy-rs/alloy", rev = "cfb13aa" }
# alloy-rpc-types-eth = { git = "https://github.com/alloy-rs/alloy", rev = "cfb13aa" }
# alloy-rpc-types-mev = { git = "https://github.com/alloy-rs/alloy", rev = "cfb13aa" }
# alloy-rpc-types-trace = { git = "https://github.com/alloy-rs/alloy", rev = "cfb13aa" }
# alloy-rpc-types-txpool = { git = "https://github.com/alloy-rs/alloy", rev = "cfb13aa" }
# alloy-serde = { git = "https://github.com/alloy-rs/alloy", rev = "cfb13aa" }
# alloy-signer = { git = "https://github.com/alloy-rs/alloy", rev = "cfb13aa" }
# alloy-signer-local = { git = "https://github.com/alloy-rs/alloy", rev = "cfb13aa" }
# alloy-transport = { git = "https://github.com/alloy-rs/alloy", rev = "cfb13aa" }
# alloy-transport-http = { git = "https://github.com/alloy-rs/alloy", rev = "cfb13aa" }
# alloy-transport-ipc = { git = "https://github.com/alloy-rs/alloy", rev = "cfb13aa" }
# alloy-transport-ws = { git = "https://github.com/alloy-rs/alloy", rev = "cfb13aa" }
#
# op-alloy-consensus = { git = "https://github.com/alloy-rs/op-alloy", rev = "ad607c1" }
# op-alloy-network = { git = "https://github.com/alloy-rs/op-alloy", rev = "ad607c1" }
# op-alloy-rpc-types = { git = "https://github.com/alloy-rs/op-alloy", rev = "ad607c1" }
# op-alloy-rpc-types-engine = { git = "https://github.com/alloy-rs/op-alloy", rev = "ad607c1" }
#
# revm-inspectors = { git = "https://github.com/paradigmxyz/revm-inspectors", rev = "1207e33" }

[patch.crates-io]
revm-inspectors = { git = "https://github.com/paradigmxyz/revm-inspectors", rev = "9fe2ce1" }

alloy-evm = { git = "https://github.com/alloy-rs/evm", rev = "fc32cac" }
alloy-op-evm = { git = "https://github.com/alloy-rs/evm", rev = "fc32cac" }<|MERGE_RESOLUTION|>--- conflicted
+++ resolved
@@ -444,7 +444,6 @@
 reth-ress-provider = { path = "crates/ress/provider" }
 
 # revm
-<<<<<<< HEAD
 revm = { version = "23.1.0", default-features = false }
 revm-bytecode = { version = "4.0.0", default-features = false }
 revm-database = { version = "4.0.0", default-features = false }
@@ -456,19 +455,6 @@
 revm-context-interface = { version = "4.0.0", default-features = false }
 revm-database-interface = { version = "4.0.0", default-features = false }
 op-revm = { version = "4.0.0", default-features = false }
-=======
-revm = { version = "22.0.1", default-features = false }
-revm-bytecode = { version = "3.0.0", default-features = false }
-revm-state = { version = "=3.0.0", default-features = false }
-revm-primitives = { version = "18.0.0", default-features = false }
-revm-interpreter = { version = "18.0.0", default-features = false }
-revm-inspector = { version = "3.0.0", default-features = false }
-revm-context = { version = "3.0.0", default-features = false }
-revm-context-interface = { version = "3.0.0", default-features = false }
-revm-database = { version = "=3.0.0", default-features = false }
-revm-database-interface = { version = "=3.0.0", default-features = false }
-op-revm = { version = "=3.0.2", default-features = false }
->>>>>>> c7436a6f
 revm-inspectors = "0.20.0"
 
 # eth
