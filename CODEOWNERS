*                           @gakonst
bin/                        @onbjerg
crates/blockchain-tree/     @rakita @rkrasiuk @mattsse @Rjected
crates/blockchain-tree-api/ @rakita @rkrasiuk @mattsse @Rjected
crates/cli/                 @onbjerg @mattsse
<<<<<<< HEAD
crates/consensus            @rkrasiuk @mattsse @Rjected
crates/engine               @rkrasiuk @mattsse @Rjected
crates/exex                 @onbjerg @shekhirin
crates/metrics              @onbjerg
=======
crates/config/              @onbjerg
crates/consensus/           @rkrasiuk @mattsse @Rjected
crates/e2e-test-utils/      @mattsse @Rjected
crates/engine-primitives/   @rkrasiuk @mattsse @Rjected
crates/errors/              @mattsse
crates/ethereum/            @mattsse @Rjected
crates/ethereum-forks/      @mattsse @Rjected
crates/etl/                 @joshieDo @shekhirin
crates/evm/                 @rakita @mattsse @Rjected @DaniPopes
crates/exex/                @onbjerg @shekhirin
crates/fs-util/             @onbjerg @DaniPopes @emhane
crates/metrics/             @onbjerg
>>>>>>> b7ce1de0
crates/net/                 @emhane @mattsse @Rjected
crates/net/downloaders/     @onbjerg @rkrasiuk @emhane
crates/node/                @mattsse @Rjected @onbjerg
crates/node-core/           @mattsse @Rjected @onbjerg
crates/optimism/            @mattsse @Rjected @fgimenez
crates/payload/             @mattsse @Rjected
crates/primitives/          @DaniPopes @Rjected
crates/prune/               @shekhirin @joshieDo
crates/revm/                @mattsse @rakita
crates/rpc/                 @mattsse @Rjected
crates/stages/              @onbjerg @rkrasiuk @shekhirin
crates/static-file/         @joshieDo @shekhirin
crates/storage/codecs/      @joshieDo
crates/storage/db/          @joshieDo @rakita
crates/storage/db-api/      @joshieDo @rakita
crates/storage/db-common/   @Rjected @onbjerg
crates/storage/errors/      @rakita @onbjerg
crates/storage/libmdbx-rs/  @rakita @shekhirin
crates/storage/nippy-jar/   @joshieDo @shekhirin
crates/storage/provider/    @rakita @joshieDo @shekhirin
crates/storage/storage-api/ @joshieDo @rkrasiuk
crates/tasks/               @mattsse
crates/tokio-util/          @fgimenez @emhane
crates/tracing/             @onbjerg
crates/transaction-pool/    @mattsse
crates/trie/                @rkrasiuk @Rjected
.github/                    @onbjerg @gakonst @DaniPopes<|MERGE_RESOLUTION|>--- conflicted
+++ resolved
@@ -3,14 +3,9 @@
 crates/blockchain-tree/     @rakita @rkrasiuk @mattsse @Rjected
 crates/blockchain-tree-api/ @rakita @rkrasiuk @mattsse @Rjected
 crates/cli/                 @onbjerg @mattsse
-<<<<<<< HEAD
-crates/consensus            @rkrasiuk @mattsse @Rjected
-crates/engine               @rkrasiuk @mattsse @Rjected
-crates/exex                 @onbjerg @shekhirin
-crates/metrics              @onbjerg
-=======
 crates/config/              @onbjerg
 crates/consensus/           @rkrasiuk @mattsse @Rjected
+crates/engine               @rkrasiuk @mattsse @Rjected
 crates/e2e-test-utils/      @mattsse @Rjected
 crates/engine-primitives/   @rkrasiuk @mattsse @Rjected
 crates/errors/              @mattsse
@@ -21,7 +16,6 @@
 crates/exex/                @onbjerg @shekhirin
 crates/fs-util/             @onbjerg @DaniPopes @emhane
 crates/metrics/             @onbjerg
->>>>>>> b7ce1de0
 crates/net/                 @emhane @mattsse @Rjected
 crates/net/downloaders/     @onbjerg @rkrasiuk @emhane
 crates/node/                @mattsse @Rjected @onbjerg
