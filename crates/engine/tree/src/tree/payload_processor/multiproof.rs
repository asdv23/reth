--- conflicted
+++ resolved
@@ -17,14 +17,9 @@
 };
 use reth_revm::state::EvmState;
 use reth_trie::{
-<<<<<<< HEAD
     hashed_cursor::cached::CachedHashedCursorFactoryCache, prefix_set::TriePrefixSetsMut,
-    updates::TrieUpdatesSorted, HashedPostState, HashedPostStateSorted, HashedStorage, MultiProof,
-    MultiProofTargets, TrieInput,
-=======
-    prefix_set::TriePrefixSetsMut, updates::TrieUpdatesSorted, DecodedMultiProof, HashedPostState,
-    HashedPostStateSorted, HashedStorage, MultiProofTargets, TrieInput,
->>>>>>> d66bc9a5
+    updates::TrieUpdatesSorted, DecodedMultiProof, HashedPostState, HashedPostStateSorted,
+    HashedStorage, MultiProof, MultiProofTargets, TrieInput,
 };
 use reth_trie_parallel::{proof::ParallelProof, proof_task::ProofTaskManagerHandle};
 use std::{
@@ -534,12 +529,8 @@
                 storage_proof_task_handle.clone(),
             )
             .with_branch_node_masks(true)
-<<<<<<< HEAD
             .with_hashed_cursor_cache(hashed_cursor_cache)
-            .multiproof(proof_targets);
-=======
             .decoded_multiproof(proof_targets);
->>>>>>> d66bc9a5
             let elapsed = start.elapsed();
             trace!(
                 target: "engine::root",
