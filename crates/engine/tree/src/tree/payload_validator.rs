--- conflicted
+++ resolved
@@ -691,12 +691,8 @@
 
         let execution_start = Instant::now();
         let state_hook = Box::new(handle.state_hook());
-<<<<<<< HEAD
         let tx_cache = handle.tx_cache.clone();
-        let output = self.metrics.executor.execute_metered::<_, _, N::SignedTx>(
-=======
-        let output = self.metrics.execute_metered(
->>>>>>> 7703e6fb
+        let output = self.metrics.execute_metered_with_cache::<_, _, N::SignedTx>(
             executor,
             handle.iter_transactions().map(|res| res.map_err(BlockExecutionError::other)),
             state_hook,
