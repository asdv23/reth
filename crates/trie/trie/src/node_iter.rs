--- conflicted
+++ resolved
@@ -132,10 +132,7 @@
 
             // Seek the hashed cursor if we have a key.
             if let Some(hashed_key) = self.hashed_cursor_seek.take() {
-<<<<<<< HEAD
                 trace!(target: "trie::node_iter", ?hashed_key, "Seeking to hashed key");
-=======
->>>>>>> 82de2fe8
                 let entry = self.hashed_cursor.seek(hashed_key)?;
                 if self.hashed_cursor_next {
                     self.current_hashed_entry = self.hashed_cursor.next()?;
@@ -143,12 +140,9 @@
                 } else {
                     self.current_hashed_entry = entry;
                 }
-<<<<<<< HEAD
-=======
 
                 #[cfg(feature = "metrics")]
                 self.metrics.hashed_cursor_seeks_total.increment(1);
->>>>>>> 82de2fe8
             }
 
             // If there's a hashed entry...
