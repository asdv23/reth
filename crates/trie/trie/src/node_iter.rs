use crate::{
<<<<<<< HEAD
    hashed_cursor::HashedCursor, metrics::TrieType, trie_cursor::TrieCursor, walker::TrieWalker,
=======
    hashed_cursor::HashedCursor, trie::TrieType, trie_cursor::TrieCursor, walker::TrieWalker,
>>>>>>> ef18f950
    Nibbles,
};
use alloy_primitives::B256;
use metrics::Counter;
use reth_metrics::Metrics;
use reth_storage_errors::db::DatabaseError;
use reth_trie_common::RlpNode;
use tracing::trace;

/// Represents a branch node in the trie.
#[derive(Debug)]
pub struct TrieBranchNode {
    /// The key associated with the node.
    pub key: Nibbles,
    /// The value associated with the node.
    pub value: RlpNode,
    /// Indicates whether children are in the trie.
    pub children_are_in_trie: bool,
}

impl TrieBranchNode {
    /// Creates a new `TrieBranchNode`.
    pub const fn new(key: Nibbles, value: RlpNode, children_are_in_trie: bool) -> Self {
        Self { key, value, children_are_in_trie }
    }
}

/// Represents variants of trie nodes returned by the iteration.
#[derive(Debug)]
pub enum TrieElement<Value> {
    /// Branch node.
    Branch(TrieBranchNode),
    /// Leaf node.
    Leaf(B256, Value),
}

/// An iterator over existing intermediate branch nodes and updated leaf nodes.
#[derive(Debug)]
pub struct TrieNodeIter<C, H: HashedCursor> {
    /// The walker over intermediate nodes.
    pub walker: TrieWalker<C>,
    /// The cursor for the hashed entries.
    pub hashed_cursor: H,
    /// The previous hashed key. If the iteration was previously interrupted, this value can be
    /// used to resume iterating from the last returned leaf node.
    previous_hashed_key: Option<B256>,

    /// The hashed cursor key to seek to.
    hashed_cursor_seek: Option<B256>,
    /// Flag indicating whether we should advance the hashed cursor by one after seeking.
    hashed_cursor_next: bool,

    /// Current hashed  entry.
    current_hashed_entry: Option<(B256, <H as HashedCursor>::Value)>,
    /// Flag indicating whether we should check the current walker key.
<<<<<<< HEAD
    current_walker_key_checked: bool,

    #[cfg(feature = "metrics")]
    metrics: TrieNodeIterMetrics,
=======
    should_check_walker_key: bool,

    #[cfg(feature = "metrics")]
    metrics: crate::metrics::TrieNodeIterMetrics,
    #[cfg(feature = "metrics")]
    previously_seeked_key: Option<B256>,
    #[cfg(feature = "metrics")]
    previously_advanced_to_key: Option<B256>,
>>>>>>> ef18f950
}

impl<C, H: HashedCursor> TrieNodeIter<C, H> {
    /// Creates a new [`TrieNodeIter`].
    pub fn new(walker: TrieWalker<C>, hashed_cursor: H, trie_type: TrieType) -> Self {
        Self {
            walker,
            hashed_cursor,
            previous_hashed_key: None,
            hashed_cursor_seek: None,
            hashed_cursor_next: false,
            current_hashed_entry: None,
<<<<<<< HEAD
            current_walker_key_checked: false,
            #[cfg(feature = "metrics")]
            metrics: TrieNodeIterMetrics::new_with_labels(&[("type", trie_type.as_str())]),
=======
            should_check_walker_key: false,
            #[cfg(feature = "metrics")]
            metrics: crate::metrics::TrieNodeIterMetrics::new(trie_type),
            #[cfg(feature = "metrics")]
            previously_seeked_key: None,
            #[cfg(feature = "metrics")]
            previously_advanced_to_key: None,
>>>>>>> ef18f950
        }
    }

    /// Sets the last iterated hashed key and returns the modified [`TrieNodeIter`].
    /// This is used to resume iteration from the last checkpoint.
    pub const fn with_last_hashed_key(mut self, previous_hashed_key: B256) -> Self {
        self.previous_hashed_key = Some(previous_hashed_key);
        self
    }

    /// Seeks the hashed cursor to the given key.
    ///
    /// If `metrics` feature is enabled, also updates the metrics.
    fn hashed_cursor_seek(&mut self, key: B256) -> Result<Option<(B256, H::Value)>, DatabaseError> {
        #[cfg(feature = "metrics")]
        {
            self.metrics.inc_leaf_nodes_seeked();

            if Some(key) == self.previously_seeked_key {
                self.metrics.inc_leaf_nodes_same_seeked();
            }
            self.previously_seeked_key = Some(key);

            if Some(key) == self.previously_advanced_to_key {
                self.metrics.inc_leaf_nodes_same_seeked_as_advanced();
            }
        }
        self.hashed_cursor.seek(key)
    }

    /// Advances the hashed cursor to the next entry.
    ///
    /// If `metrics` feature is enabled, also updates the metrics.
    fn hashed_cursor_next(&mut self) -> Result<Option<(B256, H::Value)>, DatabaseError> {
        let result = self.hashed_cursor.next();
        #[cfg(feature = "metrics")]
        {
            self.metrics.inc_leaf_nodes_advanced();

            self.previously_advanced_to_key =
                result.as_ref().ok().and_then(|result| result.as_ref().map(|(k, _)| *k));
        }
        result
    }
}

impl<C, H> TrieNodeIter<C, H>
where
    C: TrieCursor,
    H: HashedCursor,
{
    /// Return the next trie node to be added to the hash builder.
    ///
    /// Returns the nodes using this algorithm:
    /// 1. Return the current intermediate branch node if it hasn't been updated.
    /// 2. Advance the trie walker to the next intermediate branch node and retrieve next
    ///    unprocessed key.
    /// 3. Reposition the hashed cursor on the next unprocessed key.
    /// 4. Return every hashed entry up to the key of the current intermediate branch node.
    /// 5. Repeat.
    ///
    /// NOTE: The iteration will start from the key of the previous hashed entry if it was supplied.
    pub fn try_next(
        &mut self,
    ) -> Result<Option<TrieElement<<H as HashedCursor>::Value>>, DatabaseError> {
        loop {
            // If the walker has a key...
            if let Some(key) = self.walker.key() {
                // Ensure that the current walker key shouldn't be checked and there's no previous
                // hashed key
                if !self.should_check_walker_key && self.previous_hashed_key.is_none() {
                    // Make sure we check the next walker key, because we only know we can skip the
                    // current one.
                    self.should_check_walker_key = true;
                    // If it's possible to skip the current node in the walker, return a branch node
                    if self.walker.can_skip_current_node {
<<<<<<< HEAD
                        let hash = self.walker.hash().unwrap();
                        let children_are_in_trie = self.walker.children_are_in_trie();
                        trace!(
                            target: "trie::node_iter",
                            ?key,
                            ?hash,
                            children_are_in_trie,
                            "Skipping current node in walker and returning branch node"
                        );
=======
                        #[cfg(feature = "metrics")]
                        self.metrics.inc_branch_nodes_returned();
>>>>>>> ef18f950
                        return Ok(Some(TrieElement::Branch(TrieBranchNode::new(
                            key.clone(),
                            hash,
                            children_are_in_trie,
                        ))))
                    }
                }
            }

            // Seek the hashed cursor if we have a key.
            if let Some(hashed_key) = self.hashed_cursor_seek.take() {
                trace!(target: "trie::node_iter", ?hashed_key, "Seeking to hashed key");
                let entry = self.hashed_cursor.seek(hashed_key)?;
                if self.hashed_cursor_next {
                    self.current_hashed_entry = self.hashed_cursor.next()?;
                    self.hashed_cursor_next = false;
                } else {
                    self.current_hashed_entry = entry;
                }

                #[cfg(feature = "metrics")]
                self.metrics.hashed_cursor_seeks_total.increment(1);
            }

            // If there's a hashed entry...
            if let Some((hashed_key, value)) = self.current_hashed_entry.take() {
                // Check if the walker's key is less than the key of the current hashed entry
                if self.walker.key().is_some_and(|key| key < &Nibbles::unpack(hashed_key)) {
                    self.should_check_walker_key = false;
                    continue
                }

                trace!(target: "trie::node_iter", ?hashed_key, "Returning leaf node");

                // Set the next hashed entry as a leaf node and return
                trace!(target: "trie::node_iter", ?hashed_key, "next hashed entry");
                self.current_hashed_entry = self.hashed_cursor_next()?;

                #[cfg(feature = "metrics")]
                self.metrics.inc_leaf_nodes_returned();
                return Ok(Some(TrieElement::Leaf(hashed_key, value)))
            }

            // Handle seeking and advancing based on the previous hashed key
            match self.previous_hashed_key.take() {
                Some(hashed_key) => {
                    trace!(target: "trie::node_iter", ?hashed_key, "seeking to the previous hashed entry");
                    // Seek to the previous hashed key and get the next hashed entry
                    self.hashed_cursor_seek(hashed_key)?;
                    self.current_hashed_entry = self.hashed_cursor_next()?;
                }
                None => {
<<<<<<< HEAD
                    // Get the seek key and lazily set the current hashed entry based on walker's
                    // next unprocessed key
                    let seek_key = match self.walker.next_unprocessed_key() {
=======
                    // Get the seek key and set the current hashed entry based on walker's next
                    // unprocessed key
                    let (seek_key, seek_prefix) = match self.walker.next_unprocessed_key() {
>>>>>>> ef18f950
                        Some(key) => key,
                        None => break, // no more keys
                    };

                    trace!(
                        target: "trie::node_iter",
                        ?seek_key,
                        can_skip_current_node = self.walker.can_skip_current_node,
                        last = ?self.walker.stack.last(),
                        "seeking to the next unprocessed hashed entry"
                    );
                    let can_skip_node = self.walker.can_skip_current_node;
                    self.walker.advance()?;
                    trace!(
                        target: "trie::node_iter",
                        last = ?self.walker.stack.last(),
                        "advanced walker"
                    );

                    // We should get the iterator to return a branch node if we can skip the
                    // current node and the tree flag for the current node is set.
                    //
                    // `can_skip_node` is already set when the hash flag is set, so we don't need
                    // to check for the hash flag explicitly.
                    //
                    // It is possible that the branch node at the key `seek_key` is not stored in
                    // the database, so the walker will advance to the branch node after it. Because
                    // of this, we need to check that the current walker key has a prefix of the key
                    // that we seeked to.
                    if can_skip_node &&
                        self.walker.key().is_some_and(|key| key.has_prefix(&seek_prefix)) &&
                        self.walker.children_are_in_trie()
                    {
                        trace!(
                            target: "trie::node_iter",
                            ?seek_key,
                            walker_hash = ?self.walker.hash(),
                            "skipping hashed seek"
                        );

                        self.should_check_walker_key = false;
                        continue
                    }

                    self.current_hashed_entry = self.hashed_cursor_seek(seek_key)?;
                }
            }
        }

        Ok(None)
    }
}

#[derive(Metrics)]
#[metrics(scope = "trie.node_iter")]
struct TrieNodeIterMetrics {
    /// The number of times the hashed cursor was seeked.
    pub hashed_cursor_seeks_total: Counter,
}

#[cfg(test)]
mod tests {
    use std::{collections::BTreeMap, time::Instant};

    use alloy_primitives::{
        b256,
        map::{B256Map, HashMap},
        B256,
    };
    use alloy_trie::{
        BranchNodeCompact, HashBuilder, Nibbles, TrieAccount, TrieMask, EMPTY_ROOT_HASH,
    };
    use itertools::Itertools;
    use reth_primitives_traits::Account;
    use reth_trie_common::{
        prefix_set::PrefixSetMut, updates::TrieUpdates, BranchNode, HashedPostState, LeafNode,
        RlpNode,
    };

    use crate::{
        hashed_cursor::{
            mock::MockHashedCursorFactory, noop::NoopHashedAccountCursor, HashedCursorFactory,
            HashedPostStateAccountCursor,
        },
<<<<<<< HEAD
        metrics::TrieType,
        mock::{CursorType, KeyVisit},
=======
        mock::{KeyVisit, KeyVisitType},
        trie::TrieType,
>>>>>>> ef18f950
        trie_cursor::{
            mock::MockTrieCursorFactory, noop::NoopAccountTrieCursor, TrieCursorFactory,
        },
        walker::TrieWalker,
    };

    use super::{TrieElement, TrieNodeIter};

    /// Calculate the branch node stored in the database by feeding the provided state to the hash
    /// builder and taking the trie updates.
    fn get_hash_builder_branch_nodes(
        state: impl IntoIterator<Item = (Nibbles, Account)> + Clone,
    ) -> HashMap<Nibbles, BranchNodeCompact> {
        let mut hash_builder = HashBuilder::default().with_updates(true);

        let mut prefix_set = PrefixSetMut::default();
        prefix_set.extend_keys(state.clone().into_iter().map(|(nibbles, _)| nibbles));
        let walker = TrieWalker::new(NoopAccountTrieCursor, prefix_set.freeze());

        let hashed_post_state = HashedPostState::default()
            .with_accounts(state.into_iter().map(|(nibbles, account)| {
                (nibbles.pack().into_inner().unwrap().into(), Some(account))
            }))
            .into_sorted();

        let mut node_iter = TrieNodeIter::new(
            walker,
            HashedPostStateAccountCursor::new(
                NoopHashedAccountCursor::default(),
                hashed_post_state.accounts(),
            ),
            TrieType::State,
        );

        while let Some(node) = node_iter.try_next().unwrap() {
            match node {
                TrieElement::Branch(branch) => {
                    hash_builder.add_branch(branch.key, branch.value, branch.children_are_in_trie);
                }
                TrieElement::Leaf(key, account) => {
                    hash_builder.add_leaf(
                        Nibbles::unpack(key),
                        &alloy_rlp::encode(account.into_trie_account(EMPTY_ROOT_HASH)),
                    );
                }
            }
        }
        hash_builder.root();

        let mut trie_updates = TrieUpdates::default();
        trie_updates.finalize(hash_builder, Default::default(), Default::default());

        trie_updates.account_nodes
    }

    #[test]
    fn test_trie_node_iter() {
        fn empty_leaf_rlp_for_key(key: Nibbles) -> RlpNode {
            RlpNode::from_rlp(&alloy_rlp::encode(LeafNode::new(
                key,
                alloy_rlp::encode(TrieAccount::default()),
            )))
        }

        reth_tracing::init_test_tracing();

        // Extension (Key = 0x0000000000000000000000000000000000000000000000000000000000000)
        // └── Branch (`branch_node_0`)
        //     ├── 0 -> Branch (`branch_node_1`)
        //     │      ├── 0 -> Leaf (`account_1`, Key = 0x0)
        //     │      └── 1 -> Leaf (`account_2`, Key = 0x0)
        //     ├── 1 -> Branch (`branch_node_2`)
        //     │      ├── 0 -> Branch (`branch_node_3`)
        //     │      │      ├── 0 -> Leaf (`account_3`)
        //     │      │      └── 1 -> Leaf (`account_4`)
        //     │      └── 1 -> Leaf (`account_5`, Key = 0x0, marked as changed)

        let account_1 = b256!("0x0000000000000000000000000000000000000000000000000000000000000000");
        let account_2 = b256!("0x0000000000000000000000000000000000000000000000000000000000000010");
        let account_3 = b256!("0x0000000000000000000000000000000000000000000000000000000000000100");
        let account_4 = b256!("0x0000000000000000000000000000000000000000000000000000000000000101");
        let account_5 = b256!("0x0000000000000000000000000000000000000000000000000000000000000110");
        let empty_account = Account::default();

        let hash_builder_branch_nodes = get_hash_builder_branch_nodes(vec![
            (Nibbles::unpack(account_1), empty_account),
            (Nibbles::unpack(account_2), empty_account),
            (Nibbles::unpack(account_3), empty_account),
            (Nibbles::unpack(account_4), empty_account),
            (Nibbles::unpack(account_5), empty_account),
        ]);

        let branch_node_1 = (
            Nibbles::from_nibbles([0; 62]),
            BranchNodeCompact::new(
                TrieMask::new(0b11),
                TrieMask::new(0b00),
                TrieMask::new(0b11),
                vec![
                    empty_leaf_rlp_for_key(Nibbles::from_nibbles([0])),
                    empty_leaf_rlp_for_key(Nibbles::from_nibbles([0])),
                ],
                None,
            ),
        );
        let branch_node_1_rlp = RlpNode::from_rlp(&alloy_rlp::encode(BranchNode::new(
            vec![
                empty_leaf_rlp_for_key(Nibbles::from_nibbles([0])),
                empty_leaf_rlp_for_key(Nibbles::from_nibbles([0])),
            ],
            TrieMask::new(0b11),
        )));

        let branch_node_3 = (
            Nibbles::from_nibbles([vec![0; 61], vec![1, 0]].concat()),
            BranchNodeCompact::new(
                TrieMask::new(0b11),
                TrieMask::new(0b00),
                TrieMask::new(0b11),
                vec![
                    empty_leaf_rlp_for_key(Nibbles::default()),
                    empty_leaf_rlp_for_key(Nibbles::default()),
                ],
                None,
            ),
        );
        let branch_node_3_rlp = RlpNode::from_rlp(&alloy_rlp::encode(BranchNode::new(
            vec![
                empty_leaf_rlp_for_key(Nibbles::default()),
                empty_leaf_rlp_for_key(Nibbles::default()),
            ],
            TrieMask::new(0b11),
        )));

        let branch_node_2 = (
            Nibbles::from_nibbles([vec![0; 61], vec![1]].concat()),
            BranchNodeCompact::new(
                TrieMask::new(0b11),
                TrieMask::new(0b01),
                TrieMask::new(0b11),
                vec![branch_node_3_rlp.clone(), empty_leaf_rlp_for_key(Nibbles::from_nibbles([0]))],
                None,
            ),
        );
        let branch_node_2_rlp = RlpNode::from_rlp(&alloy_rlp::encode(BranchNode::new(
            vec![branch_node_3_rlp, empty_leaf_rlp_for_key(Nibbles::from_nibbles([0]))],
            TrieMask::new(0b11),
        )));
        let branch_node_0 = (
            Nibbles::from_nibbles([0; 61]),
            BranchNodeCompact::new(
                TrieMask::new(0b11),
                TrieMask::new(0b11),
                TrieMask::new(0b11),
                vec![branch_node_1_rlp, branch_node_2_rlp],
                None,
            ),
        );

        let mock_trie_nodes =
            vec![branch_node_0.clone(), branch_node_1, branch_node_2.clone(), branch_node_3];
        pretty_assertions::assert_eq!(
            hash_builder_branch_nodes.into_iter().sorted().collect::<Vec<_>>(),
            mock_trie_nodes,
        );

        let trie_cursor_factory =
            MockTrieCursorFactory::new(mock_trie_nodes.into_iter().collect(), B256Map::default());

        // Mark the account 5 as changed.
        let mut prefix_set = PrefixSetMut::default();
        prefix_set.insert(Nibbles::unpack(account_5));
        let prefix_set = prefix_set.freeze();

        let walker =
            TrieWalker::new(trie_cursor_factory.account_trie_cursor().unwrap(), prefix_set);

        let hashed_cursor_factory = MockHashedCursorFactory::new(
            BTreeMap::from([
                (account_1, empty_account),
                (account_2, empty_account),
                (account_3, empty_account),
                (account_4, empty_account),
                (account_5, empty_account),
            ]),
            B256Map::default(),
        );

        let mut iter = TrieNodeIter::new(
            walker,
            hashed_cursor_factory.hashed_account_cursor().unwrap(),
            TrieType::State,
        );

        // Walk the iterator until it's exhausted.
        while iter.try_next().unwrap().is_some() {}

        let visited_account_nodes = trie_cursor_factory
            .visited_account_keys()
            .iter()
            .cloned()
            .map(CursorType::Trie)
            .chain(
                hashed_cursor_factory
                    .visited_account_keys()
                    .iter()
                    .cloned()
                    .map(CursorType::Hashed),
            )
            .sorted()
            .collect::<Vec<_>>();

        pretty_assertions::assert_eq!(
            visited_account_nodes,
            vec![
                CursorType::Trie(KeyVisit::seek_exact(Nibbles::default(), None)),
                CursorType::Hashed(KeyVisit::seek_non_exact(account_1, Some(account_1))),
                CursorType::Trie(KeyVisit::seek_non_exact(
                    Nibbles::from_nibbles([0x0]),
                    Some(branch_node_0.0)
                )),
                CursorType::Hashed(KeyVisit::seek_non_exact(account_3, Some(account_3))),
                CursorType::Hashed(KeyVisit::seek_non_exact(account_3, Some(account_3))),
                CursorType::Trie(KeyVisit::seek_non_exact(
                    branch_node_2.0.clone(),
                    Some(branch_node_2.0)
                )),
                CursorType::Hashed(KeyVisit::seek_non_exact(account_5, Some(account_5))),
                CursorType::Hashed(KeyVisit::seek_non_exact(account_5, Some(account_5))),
                CursorType::Trie(KeyVisit::seek_non_exact(Nibbles::from_nibbles([0x1]), None)),
                CursorType::Hashed(KeyVisit::next(None)),
            ]
        );
<<<<<<< HEAD
=======
        pretty_assertions::assert_eq!(
            *hashed_cursor_factory.visited_account_keys(),
            vec![
                // Why do we always seek this key first?
                KeyVisit {
                    visit_type: KeyVisitType::SeekNonExact(account_1),
                    visited_key: Some(account_1)
                },
                // Seek to the modified account.
                KeyVisit {
                    visit_type: KeyVisitType::SeekNonExact(account_3),
                    visited_key: Some(account_3)
                },
                // Why do we seek the account 3 one more time?
                KeyVisit {
                    visit_type: KeyVisitType::SeekNonExact(account_3),
                    visited_key: Some(account_3)
                },
                // Collect the siblings of the modified account
                KeyVisit { visit_type: KeyVisitType::Next, visited_key: Some(account_4) },
                KeyVisit { visit_type: KeyVisitType::Next, visited_key: Some(account_5) },
                // We seek the account 5 because its hash is not in the branch node, but we already
                // walked it before, so there should be no need for it.
                KeyVisit {
                    visit_type: KeyVisitType::SeekNonExact(account_5),
                    visited_key: Some(account_5)
                },
                KeyVisit { visit_type: KeyVisitType::Next, visited_key: None },
            ],
        );
>>>>>>> ef18f950
    }
}<|MERGE_RESOLUTION|>--- conflicted
+++ resolved
@@ -1,14 +1,8 @@
 use crate::{
-<<<<<<< HEAD
-    hashed_cursor::HashedCursor, metrics::TrieType, trie_cursor::TrieCursor, walker::TrieWalker,
-=======
     hashed_cursor::HashedCursor, trie::TrieType, trie_cursor::TrieCursor, walker::TrieWalker,
->>>>>>> ef18f950
     Nibbles,
 };
 use alloy_primitives::B256;
-use metrics::Counter;
-use reth_metrics::Metrics;
 use reth_storage_errors::db::DatabaseError;
 use reth_trie_common::RlpNode;
 use tracing::trace;
@@ -51,20 +45,9 @@
     /// used to resume iterating from the last returned leaf node.
     previous_hashed_key: Option<B256>,
 
-    /// The hashed cursor key to seek to.
-    hashed_cursor_seek: Option<B256>,
-    /// Flag indicating whether we should advance the hashed cursor by one after seeking.
-    hashed_cursor_next: bool,
-
     /// Current hashed  entry.
     current_hashed_entry: Option<(B256, <H as HashedCursor>::Value)>,
     /// Flag indicating whether we should check the current walker key.
-<<<<<<< HEAD
-    current_walker_key_checked: bool,
-
-    #[cfg(feature = "metrics")]
-    metrics: TrieNodeIterMetrics,
-=======
     should_check_walker_key: bool,
 
     #[cfg(feature = "metrics")]
@@ -73,7 +56,6 @@
     previously_seeked_key: Option<B256>,
     #[cfg(feature = "metrics")]
     previously_advanced_to_key: Option<B256>,
->>>>>>> ef18f950
 }
 
 impl<C, H: HashedCursor> TrieNodeIter<C, H> {
@@ -83,14 +65,7 @@
             walker,
             hashed_cursor,
             previous_hashed_key: None,
-            hashed_cursor_seek: None,
-            hashed_cursor_next: false,
             current_hashed_entry: None,
-<<<<<<< HEAD
-            current_walker_key_checked: false,
-            #[cfg(feature = "metrics")]
-            metrics: TrieNodeIterMetrics::new_with_labels(&[("type", trie_type.as_str())]),
-=======
             should_check_walker_key: false,
             #[cfg(feature = "metrics")]
             metrics: crate::metrics::TrieNodeIterMetrics::new(trie_type),
@@ -98,7 +73,6 @@
             previously_seeked_key: None,
             #[cfg(feature = "metrics")]
             previously_advanced_to_key: None,
->>>>>>> ef18f950
         }
     }
 
@@ -175,7 +149,6 @@
                     self.should_check_walker_key = true;
                     // If it's possible to skip the current node in the walker, return a branch node
                     if self.walker.can_skip_current_node {
-<<<<<<< HEAD
                         let hash = self.walker.hash().unwrap();
                         let children_are_in_trie = self.walker.children_are_in_trie();
                         trace!(
@@ -185,10 +158,8 @@
                             children_are_in_trie,
                             "Skipping current node in walker and returning branch node"
                         );
-=======
                         #[cfg(feature = "metrics")]
                         self.metrics.inc_branch_nodes_returned();
->>>>>>> ef18f950
                         return Ok(Some(TrieElement::Branch(TrieBranchNode::new(
                             key.clone(),
                             hash,
@@ -196,21 +167,6 @@
                         ))))
                     }
                 }
-            }
-
-            // Seek the hashed cursor if we have a key.
-            if let Some(hashed_key) = self.hashed_cursor_seek.take() {
-                trace!(target: "trie::node_iter", ?hashed_key, "Seeking to hashed key");
-                let entry = self.hashed_cursor.seek(hashed_key)?;
-                if self.hashed_cursor_next {
-                    self.current_hashed_entry = self.hashed_cursor.next()?;
-                    self.hashed_cursor_next = false;
-                } else {
-                    self.current_hashed_entry = entry;
-                }
-
-                #[cfg(feature = "metrics")]
-                self.metrics.hashed_cursor_seeks_total.increment(1);
             }
 
             // If there's a hashed entry...
@@ -241,15 +197,9 @@
                     self.current_hashed_entry = self.hashed_cursor_next()?;
                 }
                 None => {
-<<<<<<< HEAD
-                    // Get the seek key and lazily set the current hashed entry based on walker's
-                    // next unprocessed key
-                    let seek_key = match self.walker.next_unprocessed_key() {
-=======
                     // Get the seek key and set the current hashed entry based on walker's next
                     // unprocessed key
                     let (seek_key, seek_prefix) = match self.walker.next_unprocessed_key() {
->>>>>>> ef18f950
                         Some(key) => key,
                         None => break, // no more keys
                     };
@@ -303,21 +253,13 @@
     }
 }
 
-#[derive(Metrics)]
-#[metrics(scope = "trie.node_iter")]
-struct TrieNodeIterMetrics {
-    /// The number of times the hashed cursor was seeked.
-    pub hashed_cursor_seeks_total: Counter,
-}
-
 #[cfg(test)]
 mod tests {
-    use std::{collections::BTreeMap, time::Instant};
+    use std::collections::BTreeMap;
 
     use alloy_primitives::{
         b256,
         map::{B256Map, HashMap},
-        B256,
     };
     use alloy_trie::{
         BranchNodeCompact, HashBuilder, Nibbles, TrieAccount, TrieMask, EMPTY_ROOT_HASH,
@@ -334,13 +276,8 @@
             mock::MockHashedCursorFactory, noop::NoopHashedAccountCursor, HashedCursorFactory,
             HashedPostStateAccountCursor,
         },
-<<<<<<< HEAD
-        metrics::TrieType,
         mock::{CursorType, KeyVisit},
-=======
-        mock::{KeyVisit, KeyVisitType},
         trie::TrieType,
->>>>>>> ef18f950
         trie_cursor::{
             mock::MockTrieCursorFactory, noop::NoopAccountTrieCursor, TrieCursorFactory,
         },
@@ -557,55 +494,21 @@
             visited_account_nodes,
             vec![
                 CursorType::Trie(KeyVisit::seek_exact(Nibbles::default(), None)),
-                CursorType::Hashed(KeyVisit::seek_non_exact(account_1, Some(account_1))),
                 CursorType::Trie(KeyVisit::seek_non_exact(
                     Nibbles::from_nibbles([0x0]),
                     Some(branch_node_0.0)
                 )),
-                CursorType::Hashed(KeyVisit::seek_non_exact(account_3, Some(account_3))),
-                CursorType::Hashed(KeyVisit::seek_non_exact(account_3, Some(account_3))),
+                CursorType::Hashed(KeyVisit::seek_non_exact(account_1, Some(account_1))),
                 CursorType::Trie(KeyVisit::seek_non_exact(
                     branch_node_2.0.clone(),
                     Some(branch_node_2.0)
                 )),
-                CursorType::Hashed(KeyVisit::seek_non_exact(account_5, Some(account_5))),
+                CursorType::Hashed(KeyVisit::seek_non_exact(account_3, Some(account_3))),
                 CursorType::Hashed(KeyVisit::seek_non_exact(account_5, Some(account_5))),
                 CursorType::Trie(KeyVisit::seek_non_exact(Nibbles::from_nibbles([0x1]), None)),
+                CursorType::Hashed(KeyVisit::seek_non_exact(account_5, Some(account_5))),
                 CursorType::Hashed(KeyVisit::next(None)),
             ]
         );
-<<<<<<< HEAD
-=======
-        pretty_assertions::assert_eq!(
-            *hashed_cursor_factory.visited_account_keys(),
-            vec![
-                // Why do we always seek this key first?
-                KeyVisit {
-                    visit_type: KeyVisitType::SeekNonExact(account_1),
-                    visited_key: Some(account_1)
-                },
-                // Seek to the modified account.
-                KeyVisit {
-                    visit_type: KeyVisitType::SeekNonExact(account_3),
-                    visited_key: Some(account_3)
-                },
-                // Why do we seek the account 3 one more time?
-                KeyVisit {
-                    visit_type: KeyVisitType::SeekNonExact(account_3),
-                    visited_key: Some(account_3)
-                },
-                // Collect the siblings of the modified account
-                KeyVisit { visit_type: KeyVisitType::Next, visited_key: Some(account_4) },
-                KeyVisit { visit_type: KeyVisitType::Next, visited_key: Some(account_5) },
-                // We seek the account 5 because its hash is not in the branch node, but we already
-                // walked it before, so there should be no need for it.
-                KeyVisit {
-                    visit_type: KeyVisitType::SeekNonExact(account_5),
-                    visited_key: Some(account_5)
-                },
-                KeyVisit { visit_type: KeyVisitType::Next, visited_key: None },
-            ],
-        );
->>>>>>> ef18f950
     }
 }