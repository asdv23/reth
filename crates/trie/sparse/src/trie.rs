use crate::blinded::{BlindedProvider, RevealedNode};
use alloy_primitives::{
    hex, keccak256,
    map::{Entry, HashMap, HashSet},
    B256,
};
use alloy_rlp::Decodable;
use reth_execution_errors::{SparseTrieErrorKind, SparseTrieResult};
use reth_tracing::tracing::trace;
use reth_trie_common::{
    prefix_set::{PrefixSet, PrefixSetMut},
    BranchNodeCompact, BranchNodeRef, ExtensionNodeRef, LeafNodeRef, Nibbles, RlpNode, TrieMask,
    TrieNode, CHILD_INDEX_RANGE, EMPTY_ROOT_HASH,
};
use smallvec::SmallVec;
use std::{borrow::Cow, fmt};

/// Struct for passing around `hash_mask` and `tree_mask`
#[derive(Debug)]
pub struct TrieMasks {
    /// Branch node hash mask, if any.
    pub hash_mask: Option<TrieMask>,
    /// Branch node tree mask, if any.
    pub tree_mask: Option<TrieMask>,
}

impl TrieMasks {
    /// Helper function, returns both fields `hash_mask` and `tree_mask` as [`None`]
    pub fn none() -> Self {
        Self { hash_mask: None, tree_mask: None }
    }
}

/// Inner representation of the sparse trie.
/// Sparse trie is blind by default until nodes are revealed.
#[derive(PartialEq, Eq)]
pub enum SparseTrie {
    /// None of the trie nodes are known.
    Blind,
    /// The trie nodes have been revealed.
    Revealed(Box<RevealedSparseTrie>),
}

impl fmt::Debug for SparseTrie {
    fn fmt(&self, f: &mut fmt::Formatter<'_>) -> fmt::Result {
        match self {
            Self::Blind => write!(f, "Blind"),
            Self::Revealed(revealed) => write!(f, "Revealed({revealed:?})"),
        }
    }
}

impl Default for SparseTrie {
    fn default() -> Self {
        Self::Blind
    }
}

impl SparseTrie {
    /// Creates new blind trie.
    pub const fn blind() -> Self {
        Self::Blind
    }

    /// Creates new revealed empty trie.
    pub fn revealed_empty() -> Self {
        Self::Revealed(Box::default())
    }

    /// Reveals the root node if the trie is blinded.
    ///
    /// # Returns
    ///
    /// Mutable reference to [`RevealedSparseTrie`].
    pub fn reveal_root(
        &mut self,
        root: TrieNode,
        masks: TrieMasks,
        retain_updates: bool,
    ) -> SparseTrieResult<&mut RevealedSparseTrie> {
        self.reveal_root_with_provider(root, masks, retain_updates)
    }
}

impl SparseTrie {
    /// Returns `true` if the sparse trie has no revealed nodes.
    pub const fn is_blind(&self) -> bool {
        matches!(self, Self::Blind)
    }

    /// Returns reference to revealed sparse trie if the trie is not blind.
    pub const fn as_revealed_ref(&self) -> Option<&RevealedSparseTrie> {
        if let Self::Revealed(revealed) = self {
            Some(revealed)
        } else {
            None
        }
    }

    /// Returns mutable reference to revealed sparse trie if the trie is not blind.
    pub fn as_revealed_mut(&mut self) -> Option<&mut RevealedSparseTrie> {
        if let Self::Revealed(revealed) = self {
            Some(revealed)
        } else {
            None
        }
    }

    /// Reveals the root node if the trie is blinded.
    ///
    /// # Returns
    ///
    /// Mutable reference to [`RevealedSparseTrie`].
    pub fn reveal_root_with_provider(
        &mut self,
        root: TrieNode,
        masks: TrieMasks,
        retain_updates: bool,
    ) -> SparseTrieResult<&mut RevealedSparseTrie> {
        if self.is_blind() {
            *self = Self::Revealed(Box::new(RevealedSparseTrie::from_provider_and_root(
                root,
                masks,
                retain_updates,
            )?))
        }
        Ok(self.as_revealed_mut().unwrap())
    }

    /// Wipe the trie, removing all values and nodes, and replacing the root with an empty node.
    pub fn wipe(&mut self) -> SparseTrieResult<()> {
        let revealed = self.as_revealed_mut().ok_or(SparseTrieErrorKind::Blind)?;
        revealed.wipe();
        Ok(())
    }

    /// Calculates and returns the trie root if the trie has been revealed.
    pub fn root(&mut self) -> Option<B256> {
        Some(self.as_revealed_mut()?.root())
    }

    /// Returns both the trie root and takes sparse trie updates if the trie has been revealed.
    pub fn root_with_updates(&mut self) -> Option<(B256, SparseTrieUpdates)> {
        let revealed = self.as_revealed_mut()?;
        Some((revealed.root(), revealed.take_updates()))
    }
}

impl SparseTrie {
    /// Update the leaf node.
    pub fn update_leaf<P: BlindedProvider>(
        &mut self,
        path: Nibbles,
        value: Vec<u8>,
        provider: &P,
    ) -> SparseTrieResult<()> {
        let revealed = self.as_revealed_mut().ok_or(SparseTrieErrorKind::Blind)?;
        revealed.update_leaf(path, value, provider)?;
        Ok(())
    }

    /// Remove the leaf node.
    pub fn remove_leaf<P: BlindedProvider>(
        &mut self,
        path: &Nibbles,
        provider: &P,
    ) -> SparseTrieResult<()> {
        let revealed = self.as_revealed_mut().ok_or(SparseTrieErrorKind::Blind)?;
        revealed.remove_leaf(path, provider)?;
        Ok(())
    }
}

/// The representation of revealed sparse trie.
///
/// ## Invariants
///
/// - The root node is always present in `nodes` collection.
/// - Each leaf entry in `nodes` collection must have a corresponding entry in `values` collection.
///   The opposite is also true.
/// - All keys in `values` collection are full leaf paths.
#[derive(Clone, PartialEq, Eq)]
pub struct RevealedSparseTrie {
    /// All trie nodes.
    nodes: HashMap<Nibbles, SparseNode>,
    /// All branch node tree masks.
    branch_node_tree_masks: HashMap<Nibbles, TrieMask>,
    /// All branch node hash masks.
    branch_node_hash_masks: HashMap<Nibbles, TrieMask>,
    /// All leaf values.
    values: HashMap<Nibbles, Vec<u8>>,
    /// Prefix set.
    prefix_set: PrefixSetMut,
    /// Retained trie updates.
    updates: Option<SparseTrieUpdates>,
    /// Reusable buffer for RLP encoding of nodes.
    rlp_buf: Vec<u8>,
}

impl fmt::Debug for RevealedSparseTrie {
    fn fmt(&self, f: &mut fmt::Formatter<'_>) -> fmt::Result {
        f.debug_struct("RevealedSparseTrie")
            .field("nodes", &self.nodes)
            .field("branch_tree_masks", &self.branch_node_tree_masks)
            .field("branch_hash_masks", &self.branch_node_hash_masks)
            .field("values", &self.values)
            .field("prefix_set", &self.prefix_set)
            .field("updates", &self.updates)
            .field("rlp_buf", &hex::encode(&self.rlp_buf))
            .finish_non_exhaustive()
    }
}

/// Turns a [`Nibbles`] into a [`String`] by concatenating each nibbles' hex character.
fn encode_nibbles(nibbles: &Nibbles) -> String {
    let encoded = hex::encode(nibbles.pack());
    encoded[..nibbles.len()].to_string()
}

impl fmt::Display for RevealedSparseTrie {
    fn fmt(&self, f: &mut fmt::Formatter<'_>) -> fmt::Result {
        // This prints the trie in preorder traversal, using a stack
        let mut stack = Vec::new();
        let mut visited = HashSet::new();

        // 4 spaces as indent per level
        const INDENT: &str = "    ";

        // Track both path and depth
        stack.push((Nibbles::default(), self.nodes_ref().get(&Nibbles::default()).unwrap(), 0));

        while let Some((path, node, depth)) = stack.pop() {
            if !visited.insert(path.clone()) {
                continue;
            }

            // Add indentation if alternate flag (#) is set
            if f.alternate() {
                write!(f, "{}", INDENT.repeat(depth))?;
            }

            let packed_path = if depth == 0 { String::from("Root") } else { encode_nibbles(&path) };

            match node {
                SparseNode::Empty | SparseNode::Hash(_) => {
                    writeln!(f, "{packed_path} -> {node:?}")?;
                }
                SparseNode::Leaf { key, .. } => {
                    // we want to append the key to the path
                    let mut full_path = path.clone();
                    full_path.extend_from_slice_unchecked(key);
                    let packed_path = encode_nibbles(&full_path);

                    writeln!(f, "{packed_path} -> {node:?}")?;
                }
                SparseNode::Extension { key, .. } => {
                    writeln!(f, "{packed_path} -> {node:?}")?;

                    // push the child node onto the stack with increased depth
                    let mut child_path = path.clone();
                    child_path.extend_from_slice_unchecked(key);
                    if let Some(child_node) = self.nodes_ref().get(&child_path) {
                        stack.push((child_path, child_node, depth + 1));
                    }
                }
                SparseNode::Branch { state_mask, .. } => {
                    writeln!(f, "{packed_path} -> {node:?}")?;

                    for i in CHILD_INDEX_RANGE.rev() {
                        if state_mask.is_bit_set(i) {
                            let mut child_path = path.clone();
                            child_path.push_unchecked(i);
                            if let Some(child_node) = self.nodes_ref().get(&child_path) {
                                stack.push((child_path, child_node, depth + 1));
                            }
                        }
                    }
                }
            }
        }

        Ok(())
    }
}

impl Default for RevealedSparseTrie {
    fn default() -> Self {
        Self {
            nodes: HashMap::from_iter([(Nibbles::default(), SparseNode::Empty)]),
            branch_node_tree_masks: HashMap::default(),
            branch_node_hash_masks: HashMap::default(),
            values: HashMap::default(),
            prefix_set: PrefixSetMut::default(),
            updates: None,
            rlp_buf: Vec::new(),
        }
    }
}

impl RevealedSparseTrie {
    /// Create new revealed sparse trie from the given root node.
    pub fn from_root(
        node: TrieNode,
        masks: TrieMasks,
        retain_updates: bool,
    ) -> SparseTrieResult<Self> {
        let mut this = Self {
            nodes: HashMap::default(),
            branch_node_tree_masks: HashMap::default(),
            branch_node_hash_masks: HashMap::default(),
            values: HashMap::default(),
            prefix_set: PrefixSetMut::default(),
            rlp_buf: Vec::new(),
            updates: None,
        }
        .with_updates(retain_updates);
        this.reveal_node(Nibbles::default(), node, masks)?;
        Ok(this)
    }
}

impl RevealedSparseTrie {
    /// Create new revealed sparse trie from the given root node.
    pub fn from_provider_and_root(
        node: TrieNode,
        masks: TrieMasks,
        retain_updates: bool,
    ) -> SparseTrieResult<Self> {
        let mut this = Self {
            nodes: HashMap::default(),
            branch_node_tree_masks: HashMap::default(),
            branch_node_hash_masks: HashMap::default(),
            values: HashMap::default(),
            prefix_set: PrefixSetMut::default(),
            rlp_buf: Vec::new(),
            updates: None,
        }
        .with_updates(retain_updates);
        this.reveal_node(Nibbles::default(), node, masks)?;
        Ok(this)
    }

    /// Set new blinded node provider on sparse trie.
    pub fn with_provider(self) -> Self {
        self
    }

    /// Set the retention of branch node updates and deletions.
    pub fn with_updates(mut self, retain_updates: bool) -> Self {
        if retain_updates {
            self.updates = Some(SparseTrieUpdates::default());
        }
        self
    }

    /// Returns a reference to the retained sparse node updates without taking them.
    pub fn updates_ref(&self) -> Cow<'_, SparseTrieUpdates> {
        self.updates.as_ref().map_or(Cow::Owned(SparseTrieUpdates::default()), Cow::Borrowed)
    }

    /// Returns reference to all trie nodes.
    pub const fn nodes_ref(&self) -> &HashMap<Nibbles, SparseNode> {
        &self.nodes
    }

    /// Returns a reference to the leaf value if present.
    pub fn get_leaf_value(&self, path: &Nibbles) -> Option<&Vec<u8>> {
        self.values.get(path)
    }

    /// Takes and returns the retained sparse node updates
    pub fn take_updates(&mut self) -> SparseTrieUpdates {
        self.updates.take().unwrap_or_default()
    }

    /// Reveal the trie node only if it was not known already.
    pub fn reveal_node(
        &mut self,
        path: Nibbles,
        node: TrieNode,
        masks: TrieMasks,
    ) -> SparseTrieResult<()> {
        // If the node is already revealed and it's not a hash node, do nothing.
        if self.nodes.get(&path).is_some_and(|node| !node.is_hash()) {
            return Ok(())
        }

        if let Some(tree_mask) = masks.tree_mask {
            self.branch_node_tree_masks.insert(path.clone(), tree_mask);
        }
        if let Some(hash_mask) = masks.hash_mask {
            self.branch_node_hash_masks.insert(path.clone(), hash_mask);
        }

        match node {
            TrieNode::EmptyRoot => {
                debug_assert!(path.is_empty());
                self.nodes.insert(path, SparseNode::Empty);
            }
            TrieNode::Branch(branch) => {
                let mut stack_ptr = branch.as_ref().first_child_index();
                for idx in CHILD_INDEX_RANGE {
                    if branch.state_mask.is_bit_set(idx) {
                        let mut child_path = path.clone();
                        child_path.push_unchecked(idx);
                        self.reveal_node_or_hash(child_path, &branch.stack[stack_ptr])?;
                        stack_ptr += 1;
                    }
                }

                match self.nodes.entry(path) {
                    Entry::Occupied(mut entry) => match entry.get() {
                        // Blinded nodes can be replaced.
                        SparseNode::Hash(hash) => {
                            entry.insert(SparseNode::Branch {
                                state_mask: branch.state_mask,
                                // Memoize the hash of a previously blinded node in a new branch
                                // node.
                                hash: Some(*hash),
                                store_in_db_trie: Some(
                                    masks.hash_mask.is_some_and(|mask| !mask.is_empty()) ||
                                        masks.tree_mask.is_some_and(|mask| !mask.is_empty()),
                                ),
                            });
                        }
                        // Branch node already exists, or an extension node was placed where a
                        // branch node was before.
                        SparseNode::Branch { .. } | SparseNode::Extension { .. } => {}
                        // All other node types can't be handled.
                        node @ (SparseNode::Empty | SparseNode::Leaf { .. }) => {
                            return Err(SparseTrieErrorKind::Reveal {
                                path: entry.key().clone(),
                                node: Box::new(node.clone()),
                            }
                            .into())
                        }
                    },
                    Entry::Vacant(entry) => {
                        entry.insert(SparseNode::new_branch(branch.state_mask));
                    }
                }
            }
            TrieNode::Extension(ext) => match self.nodes.entry(path) {
                Entry::Occupied(mut entry) => match entry.get() {
                    SparseNode::Hash(hash) => {
                        let mut child_path = entry.key().clone();
                        child_path.extend_from_slice_unchecked(&ext.key);
                        entry.insert(SparseNode::Extension {
                            key: ext.key,
                            // Memoize the hash of a previously blinded node in a new extension
                            // node.
                            hash: Some(*hash),
                            store_in_db_trie: None,
                        });
                        self.reveal_node_or_hash(child_path, &ext.child)?;
                    }
                    // Extension node already exists, or an extension node was placed where a branch
                    // node was before.
                    SparseNode::Extension { .. } | SparseNode::Branch { .. } => {}
                    // All other node types can't be handled.
                    node @ (SparseNode::Empty | SparseNode::Leaf { .. }) => {
                        return Err(SparseTrieErrorKind::Reveal {
                            path: entry.key().clone(),
                            node: Box::new(node.clone()),
                        }
                        .into())
                    }
                },
                Entry::Vacant(entry) => {
                    let mut child_path = entry.key().clone();
                    child_path.extend_from_slice_unchecked(&ext.key);
                    entry.insert(SparseNode::new_ext(ext.key));
                    self.reveal_node_or_hash(child_path, &ext.child)?;
                }
            },
            TrieNode::Leaf(leaf) => match self.nodes.entry(path) {
                Entry::Occupied(mut entry) => match entry.get() {
                    SparseNode::Hash(hash) => {
                        let mut full = entry.key().clone();
                        full.extend_from_slice_unchecked(&leaf.key);
                        self.values.insert(full, leaf.value);
                        entry.insert(SparseNode::Leaf {
                            key: leaf.key,
                            // Memoize the hash of a previously blinded node in a new leaf
                            // node.
                            hash: Some(*hash),
                        });
                    }
                    // Left node already exists.
                    SparseNode::Leaf { .. } => {}
                    // All other node types can't be handled.
                    node @ (SparseNode::Empty |
                    SparseNode::Extension { .. } |
                    SparseNode::Branch { .. }) => {
                        return Err(SparseTrieErrorKind::Reveal {
                            path: entry.key().clone(),
                            node: Box::new(node.clone()),
                        }
                        .into())
                    }
                },
                Entry::Vacant(entry) => {
                    let mut full = entry.key().clone();
                    full.extend_from_slice_unchecked(&leaf.key);
                    entry.insert(SparseNode::new_leaf(leaf.key));
                    self.values.insert(full, leaf.value);
                }
            },
        }

        Ok(())
    }

    fn reveal_node_or_hash(&mut self, path: Nibbles, child: &[u8]) -> SparseTrieResult<()> {
        if child.len() == B256::len_bytes() + 1 {
            let hash = B256::from_slice(&child[1..]);
            match self.nodes.entry(path) {
                Entry::Occupied(entry) => match entry.get() {
                    // Hash node with a different hash can't be handled.
                    SparseNode::Hash(previous_hash) if previous_hash != &hash => {
                        return Err(SparseTrieErrorKind::Reveal {
                            path: entry.key().clone(),
                            node: Box::new(SparseNode::Hash(hash)),
                        }
                        .into())
                    }
                    _ => {}
                },
                Entry::Vacant(entry) => {
                    entry.insert(SparseNode::Hash(hash));
                }
            }
            return Ok(())
        }

        self.reveal_node(path, TrieNode::decode(&mut &child[..])?, TrieMasks::none())
    }

    /// Traverse trie nodes down to the leaf node and collect all nodes along the path.
    fn take_nodes_for_path(&mut self, path: &Nibbles) -> SparseTrieResult<Vec<RemovedSparseNode>> {
        let mut current = Nibbles::default(); // Start traversal from the root
        let mut nodes = Vec::new(); // Collect traversed nodes

        while let Some(node) = self.nodes.remove(&current) {
            match &node {
                SparseNode::Empty => return Err(SparseTrieErrorKind::Blind.into()),
                &SparseNode::Hash(hash) => {
                    return Err(SparseTrieErrorKind::BlindedNode { path: current, hash }.into())
                }
                SparseNode::Leaf { key: _key, .. } => {
                    // Leaf node is always the one that we're deleting, and no other leaf nodes can
                    // be found during traversal.

                    #[cfg(debug_assertions)]
                    {
                        let mut current = current.clone();
                        current.extend_from_slice_unchecked(_key);
                        assert_eq!(&current, path);
                    }

                    nodes.push(RemovedSparseNode {
                        path: current.clone(),
                        node,
                        unset_branch_nibble: None,
                    });
                    break
                }
                SparseNode::Extension { key, .. } => {
                    #[cfg(debug_assertions)]
                    {
                        let mut current = current.clone();
                        current.extend_from_slice_unchecked(key);
                        assert!(
                            path.starts_with(&current),
                            "path: {:?}, current: {:?}, key: {:?}",
                            path,
                            current,
                            key
                        );
                    }

                    let path = current.clone();
                    current.extend_from_slice_unchecked(key);
                    nodes.push(RemovedSparseNode { path, node, unset_branch_nibble: None });
                }
                SparseNode::Branch { state_mask, .. } => {
                    let nibble = path[current.len()];
                    debug_assert!(
                        state_mask.is_bit_set(nibble),
                        "current: {:?}, path: {:?}, nibble: {:?}, state_mask: {:?}",
                        current,
                        path,
                        nibble,
                        state_mask
                    );

                    // If the branch node has a child that is a leaf node that we're removing,
                    // we need to unset this nibble.
                    // Any other branch nodes will not require unsetting the nibble, because
                    // deleting one leaf node can not remove the whole path
                    // where the branch node is located.
                    let mut child_path =
                        Nibbles::from_nibbles([current.as_slice(), &[nibble]].concat());
                    let unset_branch_nibble = self
                        .nodes
                        .get(&child_path)
                        .is_some_and(move |node| match node {
                            SparseNode::Leaf { key, .. } => {
                                // Get full path of the leaf node
                                child_path.extend_from_slice_unchecked(key);
                                &child_path == path
                            }
                            _ => false,
                        })
                        .then_some(nibble);

                    nodes.push(RemovedSparseNode {
                        path: current.clone(),
                        node,
                        unset_branch_nibble,
                    });

                    current.push_unchecked(nibble);
                }
            }
        }

        Ok(nodes)
    }

    /// Wipe the trie, removing all values and nodes, and replacing the root with an empty node.
    pub fn wipe(&mut self) {
        self.nodes = HashMap::from_iter([(Nibbles::default(), SparseNode::Empty)]);
        self.values = HashMap::default();
        self.prefix_set = PrefixSetMut::all();
        self.updates = self.updates.is_some().then(SparseTrieUpdates::wiped);
    }

    /// Return the root of the sparse trie.
    /// Updates all remaining dirty nodes before calculating the root.
    pub fn root(&mut self) -> B256 {
        // Take the current prefix set
        let mut prefix_set = std::mem::take(&mut self.prefix_set).freeze();
        let rlp_node = self.rlp_node_allocate(&mut prefix_set);
        if let Some(root_hash) = rlp_node.as_hash() {
            root_hash
        } else {
            keccak256(rlp_node)
        }
    }

    /// Update hashes of the nodes that are located at a level deeper than or equal to the provided
    /// depth. Root node has a level of 0.
    pub fn update_rlp_node_level(&mut self, depth: usize) {
        // Take the current prefix set
        let mut prefix_set = std::mem::take(&mut self.prefix_set).freeze();
        let mut buffers = RlpNodeBuffers::default();

        // Get the nodes that have changed at the given depth.
        let (targets, new_prefix_set) = self.get_changed_nodes_at_depth(&mut prefix_set, depth);
        // Update the prefix set to the prefix set of the nodes that still need to be updated.
        self.prefix_set = new_prefix_set;

        trace!(target: "trie::sparse", ?depth, ?targets, "Updating nodes at depth");
        for (level, path) in targets {
            buffers.path_stack.push(RlpNodePathStackItem {
                level,
                path,
                is_in_prefix_set: Some(true),
            });
            self.rlp_node(&mut prefix_set, &mut buffers);
        }
    }

    /// Returns a list of levels and paths to the nodes that were changed according to the prefix
    /// set and are located at the provided depth when counting from the root node. If there's a
    /// leaf at a depth less than the provided depth, it will be included in the result.
    ///
    /// Additionally, returns a new prefix set containing the paths that will not be updated, thus
    /// need re-calculation.
    fn get_changed_nodes_at_depth(
        &self,
        prefix_set: &mut PrefixSet,
        depth: usize,
    ) -> (Vec<(usize, Nibbles)>, PrefixSetMut) {
        let mut unchanged_prefix_set = PrefixSetMut::default();
        let mut paths = Vec::from([(Nibbles::default(), 0)]);
        let mut targets = Vec::new();

        while let Some((mut path, level)) = paths.pop() {
            match self.nodes.get(&path).unwrap() {
                SparseNode::Empty | SparseNode::Hash(_) => {}
                SparseNode::Leaf { key: _, hash } => {
                    if hash.is_some() && !prefix_set.contains(&path) {
                        continue
                    }

                    targets.push((level, path));
                }
                SparseNode::Extension { key, hash, store_in_db_trie: _ } => {
                    if hash.is_some() && !prefix_set.contains(&path) {
                        continue
                    }

                    if level >= depth {
                        targets.push((level, path));
                    } else {
                        unchanged_prefix_set.insert(path.clone());

                        path.extend_from_slice_unchecked(key);
                        paths.push((path, level + 1));
                    }
                }
                SparseNode::Branch { state_mask, hash, store_in_db_trie: _ } => {
                    if hash.is_some() && !prefix_set.contains(&path) {
                        continue
                    }

                    if level >= depth {
                        targets.push((level, path));
                    } else {
                        unchanged_prefix_set.insert(path.clone());

                        for bit in CHILD_INDEX_RANGE.rev() {
                            if state_mask.is_bit_set(bit) {
                                let mut child_path = path.clone();
                                child_path.push_unchecked(bit);
                                paths.push((child_path, level + 1));
                            }
                        }
                    }
                }
            }
        }

        (targets, unchanged_prefix_set)
    }

    /// Look up or calculate the RLP of the node at the root path.
    ///
    /// # Panics
    ///
    /// If the node at provided path does not exist.
    pub fn rlp_node_allocate(&mut self, prefix_set: &mut PrefixSet) -> RlpNode {
        let mut buffers = RlpNodeBuffers::new_with_root_path();
        self.rlp_node(prefix_set, &mut buffers)
    }

    /// Look up or calculate the RLP of the node at the given path specified in [`RlpNodeBuffers`].
    ///
    /// # Panics
    ///
    /// If the node at provided path does not exist.
    pub fn rlp_node(
        &mut self,
        prefix_set: &mut PrefixSet,
        buffers: &mut RlpNodeBuffers,
    ) -> RlpNode {
        let starting_path = buffers.path_stack.last().map(|item| item.path.clone());

        'main: while let Some(RlpNodePathStackItem { level, path, mut is_in_prefix_set }) =
            buffers.path_stack.pop()
        {
            let node = self.nodes.get_mut(&path).unwrap();
            trace!(
                target: "trie::sparse",
                ?starting_path,
                ?level,
                ?path,
                ?is_in_prefix_set,
                ?node,
                "Popped node from path stack"
            );

            // Check if the path is in the prefix set.
            // First, check the cached value. If it's `None`, then check the prefix set, and update
            // the cached value.
            let mut prefix_set_contains =
                |path: &Nibbles| *is_in_prefix_set.get_or_insert_with(|| prefix_set.contains(path));

            let (rlp_node, node_type) = match node {
                SparseNode::Empty => (RlpNode::word_rlp(&EMPTY_ROOT_HASH), SparseNodeType::Empty),
                SparseNode::Hash(hash) => (RlpNode::word_rlp(hash), SparseNodeType::Hash),
                SparseNode::Leaf { key, hash } => {
                    let mut path = path.clone();
                    path.extend_from_slice_unchecked(key);
                    if let Some(hash) = hash.filter(|_| !prefix_set_contains(&path)) {
                        (RlpNode::word_rlp(&hash), SparseNodeType::Leaf)
                    } else {
                        let value = self.values.get(&path).unwrap();
                        self.rlp_buf.clear();
                        let rlp_node = LeafNodeRef { key, value }.rlp(&mut self.rlp_buf);
                        *hash = rlp_node.as_hash();
                        (rlp_node, SparseNodeType::Leaf)
                    }
                }
                SparseNode::Extension { key, hash, store_in_db_trie } => {
                    let mut child_path = path.clone();
                    child_path.extend_from_slice_unchecked(key);
                    if let Some((hash, store_in_db_trie)) =
                        hash.zip(*store_in_db_trie).filter(|_| !prefix_set_contains(&path))
                    {
                        (
                            RlpNode::word_rlp(&hash),
                            SparseNodeType::Extension { store_in_db_trie: Some(store_in_db_trie) },
                        )
                    } else if buffers.rlp_node_stack.last().is_some_and(|e| e.path == child_path) {
                        let RlpNodeStackItem {
                            path: _,
                            rlp_node: child,
                            node_type: child_node_type,
                        } = buffers.rlp_node_stack.pop().unwrap();
                        self.rlp_buf.clear();
                        let rlp_node = ExtensionNodeRef::new(key, &child).rlp(&mut self.rlp_buf);
                        *hash = rlp_node.as_hash();

                        let store_in_db_trie_value = child_node_type.store_in_db_trie();

                        trace!(
                            target: "trie::sparse",
                            ?path,
                            ?child_path,
                            ?child_node_type,
                            "Extension node"
                        );

                        *store_in_db_trie = store_in_db_trie_value;

                        (
                            rlp_node,
                            SparseNodeType::Extension {
                                // Inherit the `store_in_db_trie` flag from the child node, which is
                                // always the branch node
                                store_in_db_trie: store_in_db_trie_value,
                            },
                        )
                    } else {
                        // need to get rlp node for child first
                        buffers.path_stack.extend([
                            RlpNodePathStackItem { level, path, is_in_prefix_set },
                            RlpNodePathStackItem {
                                level: level + 1,
                                path: child_path,
                                is_in_prefix_set: None,
                            },
                        ]);
                        continue
                    }
                }
                SparseNode::Branch { state_mask, hash, store_in_db_trie } => {
                    if let Some((hash, store_in_db_trie)) =
                        hash.zip(*store_in_db_trie).filter(|_| !prefix_set_contains(&path))
                    {
                        buffers.rlp_node_stack.push(RlpNodeStackItem {
                            path,
                            rlp_node: RlpNode::word_rlp(&hash),
                            node_type: SparseNodeType::Branch {
                                store_in_db_trie: Some(store_in_db_trie),
                            },
                        });
                        continue
                    }
                    let retain_updates = self.updates.is_some() && prefix_set_contains(&path);

                    buffers.branch_child_buf.clear();
                    // Walk children in a reverse order from `f` to `0`, so we pop the `0` first
                    // from the stack and keep walking in the sorted order.
                    for bit in CHILD_INDEX_RANGE.rev() {
                        if state_mask.is_bit_set(bit) {
                            let mut child = path.clone();
                            child.push_unchecked(bit);
                            buffers.branch_child_buf.push(child);
                        }
                    }

                    buffers
                        .branch_value_stack_buf
                        .resize(buffers.branch_child_buf.len(), Default::default());
                    let mut added_children = false;

                    let mut tree_mask = TrieMask::default();
                    let mut hash_mask = TrieMask::default();
                    let mut hashes = Vec::new();
                    for (i, child_path) in buffers.branch_child_buf.iter().enumerate() {
                        if buffers.rlp_node_stack.last().is_some_and(|e| &e.path == child_path) {
                            let RlpNodeStackItem {
                                path: _,
                                rlp_node: child,
                                node_type: child_node_type,
                            } = buffers.rlp_node_stack.pop().unwrap();

                            // Update the masks only if we need to retain trie updates
                            if retain_updates {
                                // SAFETY: it's a child, so it's never empty
                                let last_child_nibble = child_path.last().unwrap();

                                // Determine whether we need to set trie mask bit.
                                let should_set_tree_mask_bit = if let Some(store_in_db_trie) =
                                    child_node_type.store_in_db_trie()
                                {
                                    // A branch or an extension node explicitly set the
                                    // `store_in_db_trie` flag
                                    store_in_db_trie
                                } else {
                                    // A blinded node has the tree mask bit set
                                    child_node_type.is_hash() &&
                                        self.branch_node_tree_masks.get(&path).is_some_and(
                                            |mask| mask.is_bit_set(last_child_nibble),
                                        )
                                };
                                if should_set_tree_mask_bit {
                                    tree_mask.set_bit(last_child_nibble);
                                }

                                // Set the hash mask. If a child node is a revealed branch node OR
                                // is a blinded node that has its hash mask bit set according to the
                                // database, set the hash mask bit and save the hash.
                                let hash = (!child_node_type.is_hash() ||
                                    (child_node_type.is_hash() &&
                                        self.branch_node_hash_masks.get(&path).is_some_and(
                                            |mask| mask.is_bit_set(last_child_nibble),
                                        )))
                                .then(|| child.clone());
                                if let Some(hash) = hash {
                                    hash_mask.set_bit(last_child_nibble);
                                    hashes.push(hash);
                                }
                            }

                            // Insert children in the resulting buffer in a normal order,
                            // because initially we iterated in reverse.
                            // SAFETY: i < len and len is never 0
                            let original_idx = buffers.branch_child_buf.len() - i - 1;
                            buffers.branch_value_stack_buf[original_idx] = child;
                            added_children = true;
                        } else {
                            debug_assert!(!added_children);
                            buffers.path_stack.push(RlpNodePathStackItem {
                                level,
                                path,
                                is_in_prefix_set,
                            });
                            buffers.path_stack.extend(buffers.branch_child_buf.drain(..).map(
                                |path| RlpNodePathStackItem {
                                    level: level + 1,
                                    path,
                                    is_in_prefix_set: None,
                                },
                            ));
                            continue 'main
                        }
                    }

                    trace!(
                        target: "trie::sparse",
                        ?path,
                        ?tree_mask,
                        ?hash_mask,
                        "Branch node masks"
                    );

                    self.rlp_buf.clear();
                    let branch_node_ref =
                        BranchNodeRef::new(&buffers.branch_value_stack_buf, *state_mask);
                    let rlp_node = branch_node_ref.rlp(&mut self.rlp_buf);
                    *hash = rlp_node.as_hash();

                    // Save a branch node update only if it's not a root node, and we need to
                    // persist updates.
                    let store_in_db_trie_value = if let Some(updates) =
                        self.updates.as_mut().filter(|_| retain_updates && !path.is_empty())
                    {
                        hashes.reverse();
                        let branch_node = BranchNodeCompact::new(
                            *state_mask,
                            tree_mask,
                            hash_mask,
                            hashes,
                            hash.filter(|_| path.is_empty()),
                        );
                        updates.updated_nodes.insert(path.clone(), branch_node);

                        true
                    } else {
                        false
                    };
                    *store_in_db_trie = Some(store_in_db_trie_value);

                    (
                        rlp_node,
                        SparseNodeType::Branch { store_in_db_trie: Some(store_in_db_trie_value) },
                    )
                }
            };

            trace!(
                target: "trie::sparse",
                ?starting_path,
                ?level,
                ?path,
                ?node,
                ?node_type,
                ?is_in_prefix_set,
                "Added node to rlp node stack"
            );

            buffers.rlp_node_stack.push(RlpNodeStackItem { path, rlp_node, node_type });
        }

        debug_assert_eq!(buffers.rlp_node_stack.len(), 1);
        buffers.rlp_node_stack.pop().unwrap().rlp_node
    }
}

impl RevealedSparseTrie {
    /// Update the leaf node with provided value.
    pub fn update_leaf<P: BlindedProvider>(
        &mut self,
        path: Nibbles,
        value: Vec<u8>,
        provider: &P,
    ) -> SparseTrieResult<()> {
        self.prefix_set.insert(path.clone());
        let existing = self.values.insert(path.clone(), value);
        if existing.is_some() {
            // trie structure unchanged, return immediately
            return Ok(())
        }

        let mut current = Nibbles::default();
        while let Some(node) = self.nodes.get_mut(&current) {
            match node {
                SparseNode::Empty => {
                    *node = SparseNode::new_leaf(path);
                    break
                }
                &mut SparseNode::Hash(hash) => {
                    return Err(SparseTrieErrorKind::BlindedNode { path: current, hash }.into())
                }
                SparseNode::Leaf { key: current_key, .. } => {
                    current.extend_from_slice_unchecked(current_key);

                    // this leaf is being updated
                    if current == path {
                        unreachable!("we already checked leaf presence in the beginning");
                    }

                    // find the common prefix
                    let common = current.common_prefix_length(&path);

                    // update existing node
                    let new_ext_key = current.slice(current.len() - current_key.len()..common);
                    *node = SparseNode::new_ext(new_ext_key);

                    // create a branch node and corresponding leaves
                    self.nodes.reserve(3);
                    self.nodes.insert(
                        current.slice(..common),
                        SparseNode::new_split_branch(current[common], path[common]),
                    );
                    self.nodes.insert(
                        path.slice(..=common),
                        SparseNode::new_leaf(path.slice(common + 1..)),
                    );
                    self.nodes.insert(
                        current.slice(..=common),
                        SparseNode::new_leaf(current.slice(common + 1..)),
                    );

                    break;
                }
                SparseNode::Extension { key, .. } => {
                    current.extend_from_slice(key);

                    if !path.starts_with(&current) {
                        // find the common prefix
                        let common = current.common_prefix_length(&path);
                        *key = current.slice(current.len() - key.len()..common);

                        // If branch node updates retention is enabled, we need to query the
                        // extension node child to later set the hash mask for a parent branch node
                        // correctly.
                        if self.updates.is_some() {
                            // Check if the extension node child is a hash that needs to be revealed
                            if self.nodes.get(&current).unwrap().is_hash() {
                                if let Some(RevealedNode { node, tree_mask, hash_mask }) =
                                    provider.blinded_node(&current)?
                                {
                                    let decoded = TrieNode::decode(&mut &node[..])?;
                                    trace!(
                                        target: "trie::sparse",
                                        ?current,
                                        ?decoded,
                                        ?tree_mask,
                                        ?hash_mask,
                                        "Revealing extension node child",
                                    );
                                    self.reveal_node(
                                        current.clone(),
                                        decoded,
                                        TrieMasks { hash_mask, tree_mask },
                                    )?;
                                }
                            }
                        }

                        // create state mask for new branch node
                        // NOTE: this might overwrite the current extension node
                        self.nodes.reserve(3);
                        let branch = SparseNode::new_split_branch(current[common], path[common]);
                        self.nodes.insert(current.slice(..common), branch);

                        // create new leaf
                        let new_leaf = SparseNode::new_leaf(path.slice(common + 1..));
                        self.nodes.insert(path.slice(..=common), new_leaf);

                        // recreate extension to previous child if needed
                        let key = current.slice(common + 1..);
                        if !key.is_empty() {
                            self.nodes.insert(current.slice(..=common), SparseNode::new_ext(key));
                        }

                        break;
                    }
                }
                SparseNode::Branch { state_mask, .. } => {
                    let nibble = path[current.len()];
                    current.push_unchecked(nibble);
                    if !state_mask.is_bit_set(nibble) {
                        state_mask.set_bit(nibble);
                        let new_leaf = SparseNode::new_leaf(path.slice(current.len()..));
                        self.nodes.insert(current, new_leaf);
                        break;
                    }
                }
            };
        }

        Ok(())
    }

    /// Remove leaf node from the trie.
    pub fn remove_leaf<P: BlindedProvider>(
        &mut self,
        path: &Nibbles,
        provider: &P,
    ) -> SparseTrieResult<()> {
        if self.values.remove(path).is_none() {
            if let Some(&SparseNode::Hash(hash)) = self.nodes.get(path) {
                // Leaf is present in the trie, but it's blinded.
                return Err(SparseTrieErrorKind::BlindedNode { path: path.clone(), hash }.into())
            }

            trace!(target: "trie::sparse", ?path, "Leaf node is not present in the trie");
            // Leaf is not present in the trie.
            return Ok(())
        }
        self.prefix_set.insert(path.clone());

        // If the path wasn't present in `values`, we still need to walk the trie and ensure that
        // there is no node at the path. When a leaf node is a blinded `Hash`, it will have an entry
        // in `nodes`, but not in the `values`.

        let mut removed_nodes = self.take_nodes_for_path(path)?;
        trace!(target: "trie::sparse", ?path, ?removed_nodes, "Removed nodes for path");
        // Pop the first node from the stack which is the leaf node we want to remove.
        let mut child = removed_nodes.pop().expect("leaf exists");
        #[cfg(debug_assertions)]
        {
            let mut child_path = child.path.clone();
            let SparseNode::Leaf { key, .. } = &child.node else { panic!("expected leaf node") };
            child_path.extend_from_slice_unchecked(key);
            assert_eq!(&child_path, path);
        }

        // If we don't have any other removed nodes, insert an empty node at the root.
        if removed_nodes.is_empty() {
            debug_assert!(self.nodes.is_empty());
            self.nodes.insert(Nibbles::default(), SparseNode::Empty);

            return Ok(())
        }

        // Walk the stack of removed nodes from the back and re-insert them back into the trie,
        // adjusting the node type as needed.
        while let Some(removed_node) = removed_nodes.pop() {
            let removed_path = removed_node.path;

            let new_node = match &removed_node.node {
                SparseNode::Empty => return Err(SparseTrieErrorKind::Blind.into()),
                &SparseNode::Hash(hash) => {
                    return Err(SparseTrieErrorKind::BlindedNode { path: removed_path, hash }.into())
                }
                SparseNode::Leaf { .. } => {
                    unreachable!("we already popped the leaf node")
                }
                SparseNode::Extension { key, .. } => {
                    // If the node is an extension node, we need to look at its child to see if we
                    // need to merge them.
                    match &child.node {
                        SparseNode::Empty => return Err(SparseTrieErrorKind::Blind.into()),
                        &SparseNode::Hash(hash) => {
                            return Err(
                                SparseTrieErrorKind::BlindedNode { path: child.path, hash }.into()
                            )
                        }
                        // For a leaf node, we collapse the extension node into a leaf node,
                        // extending the key. While it's impossible to encounter an extension node
                        // followed by a leaf node in a complete trie, it's possible here because we
                        // could have downgraded the extension node's child into a leaf node from
                        // another node type.
                        SparseNode::Leaf { key: leaf_key, .. } => {
                            self.nodes.remove(&child.path);

                            let mut new_key = key.clone();
                            new_key.extend_from_slice_unchecked(leaf_key);
                            SparseNode::new_leaf(new_key)
                        }
                        // For an extension node, we collapse them into one extension node,
                        // extending the key
                        SparseNode::Extension { key: extension_key, .. } => {
                            self.nodes.remove(&child.path);

                            let mut new_key = key.clone();
                            new_key.extend_from_slice_unchecked(extension_key);
                            SparseNode::new_ext(new_key)
                        }
                        // For a branch node, we just leave the extension node as-is.
                        SparseNode::Branch { .. } => removed_node.node,
                    }
                }
                SparseNode::Branch { mut state_mask, hash: _, store_in_db_trie: _ } => {
                    // If the node is a branch node, we need to check the number of children left
                    // after deleting the child at the given nibble.

                    if let Some(removed_nibble) = removed_node.unset_branch_nibble {
                        state_mask.unset_bit(removed_nibble);
                    }

                    // If only one child is left set in the branch node, we need to collapse it.
                    if state_mask.count_bits() == 1 {
                        let child_nibble =
                            state_mask.first_set_bit_index().expect("state mask is not empty");

                        // Get full path of the only child node left.
                        let mut child_path = removed_path.clone();
                        child_path.push_unchecked(child_nibble);

                        trace!(target: "trie::sparse", ?removed_path, ?child_path, "Branch node has only one child");

                        if self.nodes.get(&child_path).unwrap().is_hash() {
                            trace!(target: "trie::sparse", ?child_path, "Retrieving remaining blinded branch child");
                            if let Some(RevealedNode { node, tree_mask, hash_mask }) =
                                provider.blinded_node(&child_path)?
                            {
                                let decoded = TrieNode::decode(&mut &node[..])?;
                                trace!(
                                    target: "trie::sparse",
                                    ?child_path,
                                    ?decoded,
                                    ?tree_mask,
                                    ?hash_mask,
                                    "Revealing remaining blinded branch child"
                                );
                                self.reveal_node(
                                    child_path.clone(),
                                    decoded,
                                    TrieMasks { hash_mask, tree_mask },
                                )?;
                            }
                        }

                        // Get the only child node.
                        let child = self.nodes.get(&child_path).unwrap();

                        let mut delete_child = false;
                        let new_node = match child {
                            SparseNode::Empty => return Err(SparseTrieErrorKind::Blind.into()),
                            &SparseNode::Hash(hash) => {
                                return Err(SparseTrieErrorKind::BlindedNode {
                                    path: child_path,
                                    hash,
                                }
                                .into())
                            }
                            // If the only child is a leaf node, we downgrade the branch node into a
                            // leaf node, prepending the nibble to the key, and delete the old
                            // child.
                            SparseNode::Leaf { key, .. } => {
                                delete_child = true;

                                let mut new_key = Nibbles::from_nibbles_unchecked([child_nibble]);
                                new_key.extend_from_slice_unchecked(key);
                                SparseNode::new_leaf(new_key)
                            }
                            // If the only child node is an extension node, we downgrade the branch
                            // node into an even longer extension node, prepending the nibble to the
                            // key, and delete the old child.
                            SparseNode::Extension { key, .. } => {
                                delete_child = true;

                                let mut new_key = Nibbles::from_nibbles_unchecked([child_nibble]);
                                new_key.extend_from_slice_unchecked(key);
                                SparseNode::new_ext(new_key)
                            }
                            // If the only child is a branch node, we downgrade the current branch
                            // node into a one-nibble extension node.
                            SparseNode::Branch { .. } => {
                                SparseNode::new_ext(Nibbles::from_nibbles_unchecked([child_nibble]))
                            }
                        };

                        if delete_child {
                            self.nodes.remove(&child_path);
                        }

                        if let Some(updates) = self.updates.as_mut() {
                            updates.updated_nodes.remove(&removed_path);
                            updates.removed_nodes.insert(removed_path.clone());
                        }

                        new_node
                    }
                    // If more than one child is left set in the branch, we just re-insert it as-is.
                    else {
                        SparseNode::new_branch(state_mask)
                    }
                }
            };

            child = RemovedSparseNode {
                path: removed_path.clone(),
                node: new_node.clone(),
                unset_branch_nibble: None,
            };
            trace!(target: "trie::sparse", ?removed_path, ?new_node, "Re-inserting the node");
            self.nodes.insert(removed_path, new_node);
        }

        Ok(())
    }
}

/// Enum representing sparse trie node type.
#[derive(Debug, Clone, Copy, PartialEq, Eq)]
enum SparseNodeType {
    /// Empty trie node.
    Empty,
    /// The hash of the node that was not revealed.
    Hash,
    /// Sparse leaf node.
    Leaf,
    /// Sparse extension node.
    Extension {
        /// A flag indicating whether the extension node should be stored in the database.
        store_in_db_trie: Option<bool>,
    },
    /// Sparse branch node.
    Branch {
        /// A flag indicating whether the branch node should be stored in the database.
        store_in_db_trie: Option<bool>,
    },
}

impl SparseNodeType {
    const fn is_hash(&self) -> bool {
        matches!(self, Self::Hash)
    }

    const fn is_branch(&self) -> bool {
        matches!(self, Self::Branch { .. })
    }

    const fn store_in_db_trie(&self) -> Option<bool> {
        match *self {
            Self::Extension { store_in_db_trie } | Self::Branch { store_in_db_trie } => {
                store_in_db_trie
            }
            _ => None,
        }
    }
}

/// Enum representing trie nodes in sparse trie.
#[derive(Debug, Clone, PartialEq, Eq)]
pub enum SparseNode {
    /// Empty trie node.
    Empty,
    /// The hash of the node that was not revealed.
    Hash(B256),
    /// Sparse leaf node with remaining key suffix.
    Leaf {
        /// Remaining key suffix for the leaf node.
        key: Nibbles,
        /// Pre-computed hash of the sparse node.
        /// Can be reused unless this trie path has been updated.
        hash: Option<B256>,
    },
    /// Sparse extension node with key.
    Extension {
        /// The key slice stored by this extension node.
        key: Nibbles,
        /// Pre-computed hash of the sparse node.
        /// Can be reused unless this trie path has been updated.
        ///
        /// If [`None`], then the value is not known and should be calculated from scratch.
        hash: Option<B256>,
        /// Pre-computed flag indicating whether the trie node should be stored in the database.
        /// Can be reused unless this trie path has been updated.
        ///
        /// If [`None`], then the value is not known and should be calculated from scratch.
        store_in_db_trie: Option<bool>,
    },
    /// Sparse branch node with state mask.
    Branch {
        /// The bitmask representing children present in the branch node.
        state_mask: TrieMask,
        /// Pre-computed hash of the sparse node.
        /// Can be reused unless this trie path has been updated.
        ///
        /// If [`None`], then the value is not known and should be calculated from scratch.
        hash: Option<B256>,
        /// Pre-computed flag indicating whether the trie node should be stored in the database.
        /// Can be reused unless this trie path has been updated.
        ///
        /// If [`None`], then the value is not known and should be calculated from scratch.
        store_in_db_trie: Option<bool>,
    },
}

impl SparseNode {
    /// Create new sparse node from [`TrieNode`].
    pub fn from_node(node: TrieNode) -> Self {
        match node {
            TrieNode::EmptyRoot => Self::Empty,
            TrieNode::Leaf(leaf) => Self::new_leaf(leaf.key),
            TrieNode::Extension(ext) => Self::new_ext(ext.key),
            TrieNode::Branch(branch) => Self::new_branch(branch.state_mask),
        }
    }

    /// Create new [`SparseNode::Branch`] from state mask.
    pub const fn new_branch(state_mask: TrieMask) -> Self {
        Self::Branch { state_mask, hash: None, store_in_db_trie: None }
    }

    /// Create new [`SparseNode::Branch`] with two bits set.
    pub const fn new_split_branch(bit_a: u8, bit_b: u8) -> Self {
        let state_mask = TrieMask::new(
            // set bits for both children
            (1u16 << bit_a) | (1u16 << bit_b),
        );
        Self::Branch { state_mask, hash: None, store_in_db_trie: None }
    }

    /// Create new [`SparseNode::Extension`] from the key slice.
    pub const fn new_ext(key: Nibbles) -> Self {
        Self::Extension { key, hash: None, store_in_db_trie: None }
    }

    /// Create new [`SparseNode::Leaf`] from leaf key and value.
    pub const fn new_leaf(key: Nibbles) -> Self {
        Self::Leaf { key, hash: None }
    }

    /// Returns `true` if the node is a hash node.
    pub const fn is_hash(&self) -> bool {
        matches!(self, Self::Hash(_))
    }
}

#[derive(Debug)]
struct RemovedSparseNode {
    path: Nibbles,
    node: SparseNode,
    unset_branch_nibble: Option<u8>,
}

/// Collection of reusable buffers for [`RevealedSparseTrie::rlp_node`].
#[derive(Debug, Default)]
pub struct RlpNodeBuffers {
    /// Stack of RLP node paths
    path_stack: Vec<RlpNodePathStackItem>,
    /// Stack of RLP nodes
    rlp_node_stack: Vec<RlpNodeStackItem>,
    /// Reusable branch child path
    branch_child_buf: SmallVec<[Nibbles; 16]>,
    /// Reusable branch value stack
    branch_value_stack_buf: SmallVec<[RlpNode; 16]>,
}

impl RlpNodeBuffers {
    /// Creates a new instance of buffers with the root path on the stack.
    fn new_with_root_path() -> Self {
        Self {
            path_stack: vec![RlpNodePathStackItem {
                level: 0,
                path: Nibbles::default(),
                is_in_prefix_set: None,
            }],
            rlp_node_stack: Vec::new(),
            branch_child_buf: SmallVec::<[Nibbles; 16]>::new_const(),
            branch_value_stack_buf: SmallVec::<[RlpNode; 16]>::new_const(),
        }
    }
}

/// RLP node path stack item.
#[derive(Debug)]
struct RlpNodePathStackItem {
    /// Level at which the node is located. Higher numbers correspond to lower levels in the trie.
    level: usize,
    /// Path to the node.
    path: Nibbles,
    /// Whether the path is in the prefix set. If [`None`], then unknown yet.
    is_in_prefix_set: Option<bool>,
}

/// RLP node stack item.
#[derive(Debug)]
struct RlpNodeStackItem {
    /// Path to the node.
    path: Nibbles,
    /// RLP node.
    rlp_node: RlpNode,
    /// Type of the node.
    node_type: SparseNodeType,
}

/// The aggregation of sparse trie updates.
#[derive(Debug, Clone, Default, PartialEq, Eq)]
pub struct SparseTrieUpdates {
    pub(crate) updated_nodes: HashMap<Nibbles, BranchNodeCompact>,
    pub(crate) removed_nodes: HashSet<Nibbles>,
    pub(crate) wiped: bool,
}

impl SparseTrieUpdates {
    /// Create new wiped sparse trie updates.
    pub fn wiped() -> Self {
        Self { wiped: true, ..Default::default() }
    }
}

#[cfg(test)]
mod tests {
    use crate::blinded::DefaultBlindedProvider;

    use super::*;
    use alloy_primitives::{map::B256Set, U256};
    use alloy_rlp::Encodable;
    use assert_matches::assert_matches;
    use itertools::Itertools;
    use prop::sample::SizeRange;
    use proptest::prelude::*;
    use proptest_arbitrary_interop::arb;
    use rand::seq::IteratorRandom;
    use reth_primitives_traits::Account;
    use reth_provider::{test_utils::create_test_provider_factory, TrieWriter};
    use reth_trie::{
        hashed_cursor::{noop::NoopHashedAccountCursor, HashedPostStateAccountCursor},
        node_iter::{TrieElement, TrieNodeIter},
        trie_cursor::{noop::NoopAccountTrieCursor, TrieCursor, TrieCursorFactory},
        walker::TrieWalker,
        BranchNode, ExtensionNode, HashedPostState, LeafNode,
    };
    use reth_trie_common::{
        proof::{ProofNodes, ProofRetainer},
        updates::TrieUpdates,
        HashBuilder,
    };
    use reth_trie_db::DatabaseTrieCursorFactory;
    use std::collections::{BTreeMap, BTreeSet};

    /// Pad nibbles to the length of a B256 hash with zeros on the left.
    fn pad_nibbles_left(nibbles: Nibbles) -> Nibbles {
        let mut base =
            Nibbles::from_nibbles_unchecked(vec![0; B256::len_bytes() * 2 - nibbles.len()]);
        base.extend_from_slice_unchecked(&nibbles);
        base
    }

    /// Pad nibbles to the length of a B256 hash with zeros on the right.
    fn pad_nibbles_right(mut nibbles: Nibbles) -> Nibbles {
        nibbles.extend_from_slice_unchecked(&vec![0; B256::len_bytes() * 2 - nibbles.len()]);
        nibbles
    }

    /// Calculate the state root by feeding the provided state to the hash builder and retaining the
    /// proofs for the provided targets.
    ///
    /// Returns the state root and the retained proof nodes.
    fn run_hash_builder(
        state: impl IntoIterator<Item = (Nibbles, Account)> + Clone,
        trie_cursor: impl TrieCursor,
        destroyed_accounts: B256Set,
        proof_targets: impl IntoIterator<Item = Nibbles>,
    ) -> (B256, TrieUpdates, ProofNodes, HashMap<Nibbles, TrieMask>, HashMap<Nibbles, TrieMask>)
    {
        let mut account_rlp = Vec::new();

        let mut hash_builder = HashBuilder::default()
            .with_updates(true)
            .with_proof_retainer(ProofRetainer::from_iter(proof_targets));

        let mut prefix_set = PrefixSetMut::default();
        prefix_set.extend_keys(state.clone().into_iter().map(|(nibbles, _)| nibbles));
        prefix_set.extend_keys(destroyed_accounts.iter().map(Nibbles::unpack));
        let walker =
            TrieWalker::new(trie_cursor, prefix_set.freeze()).with_deletions_retained(true);
        let hashed_post_state = HashedPostState::default()
            .with_accounts(state.into_iter().map(|(nibbles, account)| {
                (nibbles.pack().into_inner().unwrap().into(), Some(account))
            }))
            .into_sorted();
        let mut node_iter = TrieNodeIter::new(
            walker,
            HashedPostStateAccountCursor::new(
                NoopHashedAccountCursor::default(),
                hashed_post_state.accounts(),
            ),
        );

        while let Some(node) = node_iter.try_next().unwrap() {
            match node {
                TrieElement::Branch(branch) => {
                    hash_builder.add_branch(branch.key, branch.value, branch.children_are_in_trie);
                }
                TrieElement::Leaf(key, account) => {
                    let account = account.into_trie_account(EMPTY_ROOT_HASH);
                    account.encode(&mut account_rlp);

                    hash_builder.add_leaf(Nibbles::unpack(key), &account_rlp);
                    account_rlp.clear();
                }
            }
        }
        let root = hash_builder.root();
        let proof_nodes = hash_builder.take_proof_nodes();
        let branch_node_hash_masks = hash_builder
            .updated_branch_nodes
            .clone()
            .unwrap_or_default()
            .iter()
            .map(|(path, node)| (path.clone(), node.hash_mask))
            .collect();
        let branch_node_tree_masks = hash_builder
            .updated_branch_nodes
            .clone()
            .unwrap_or_default()
            .iter()
            .map(|(path, node)| (path.clone(), node.tree_mask))
            .collect();

        let mut trie_updates = TrieUpdates::default();
        let removed_keys = node_iter.walker.take_removed_keys();
        trie_updates.finalize(hash_builder, removed_keys, destroyed_accounts);

        (root, trie_updates, proof_nodes, branch_node_hash_masks, branch_node_tree_masks)
    }

    /// Assert that the sparse trie nodes and the proof nodes from the hash builder are equal.
    fn assert_eq_sparse_trie_proof_nodes(
        sparse_trie: &RevealedSparseTrie,
        proof_nodes: ProofNodes,
    ) {
        let proof_nodes = proof_nodes
            .into_nodes_sorted()
            .into_iter()
            .map(|(path, node)| (path, TrieNode::decode(&mut node.as_ref()).unwrap()));

        let sparse_nodes = sparse_trie.nodes.iter().sorted_by_key(|(path, _)| *path);

        for ((proof_node_path, proof_node), (sparse_node_path, sparse_node)) in
            proof_nodes.zip(sparse_nodes)
        {
            assert_eq!(&proof_node_path, sparse_node_path);

            let equals = match (&proof_node, &sparse_node) {
                // Both nodes are empty
                (TrieNode::EmptyRoot, SparseNode::Empty) => true,
                // Both nodes are branches and have the same state mask
                (
                    TrieNode::Branch(BranchNode { state_mask: proof_state_mask, .. }),
                    SparseNode::Branch { state_mask: sparse_state_mask, .. },
                ) => proof_state_mask == sparse_state_mask,
                // Both nodes are extensions and have the same key
                (
                    TrieNode::Extension(ExtensionNode { key: proof_key, .. }),
                    SparseNode::Extension { key: sparse_key, .. },
                ) |
                // Both nodes are leaves and have the same key
                (
                    TrieNode::Leaf(LeafNode { key: proof_key, .. }),
                    SparseNode::Leaf { key: sparse_key, .. },
                ) => proof_key == sparse_key,
                // Empty and hash nodes are specific to the sparse trie, skip them
                (_, SparseNode::Empty | SparseNode::Hash(_)) => continue,
                _ => false,
            };
            assert!(
                equals,
                "path: {:?}\nproof node: {:?}\nsparse node: {:?}",
                proof_node_path, proof_node, sparse_node
            );
        }
    }

    #[test]
    fn sparse_trie_is_blind() {
        assert!(SparseTrie::blind().is_blind());
        assert!(!SparseTrie::revealed_empty().is_blind());
    }

    #[test]
    fn sparse_trie_empty_update_one() {
        let key = Nibbles::unpack(B256::with_last_byte(42));
        let value = || Account::default();
        let value_encoded = || {
            let mut account_rlp = Vec::new();
            value().into_trie_account(EMPTY_ROOT_HASH).encode(&mut account_rlp);
            account_rlp
        };

        let (hash_builder_root, hash_builder_updates, hash_builder_proof_nodes, _, _) =
            run_hash_builder(
                [(key.clone(), value())],
                NoopAccountTrieCursor::default(),
                Default::default(),
                [key.clone()],
            );

        let mut sparse = RevealedSparseTrie::default().with_updates(true);
        let provider = DefaultBlindedProvider;
        sparse.update_leaf(key, value_encoded(), &provider).unwrap();
        let sparse_root = sparse.root();
        let sparse_updates = sparse.take_updates();

        assert_eq!(sparse_root, hash_builder_root);
        assert_eq!(sparse_updates.updated_nodes, hash_builder_updates.account_nodes);
        assert_eq_sparse_trie_proof_nodes(&sparse, hash_builder_proof_nodes);
    }

    #[test]
    fn sparse_trie_empty_update_multiple_lower_nibbles() {
        reth_tracing::init_test_tracing();

        let paths = (0..=16).map(|b| Nibbles::unpack(B256::with_last_byte(b))).collect::<Vec<_>>();
        let value = || Account::default();
        let value_encoded = || {
            let mut account_rlp = Vec::new();
            value().into_trie_account(EMPTY_ROOT_HASH).encode(&mut account_rlp);
            account_rlp
        };

        let (hash_builder_root, hash_builder_updates, hash_builder_proof_nodes, _, _) =
            run_hash_builder(
                paths.iter().cloned().zip(std::iter::repeat_with(value)),
                NoopAccountTrieCursor::default(),
                Default::default(),
                paths.clone(),
            );

        let mut sparse = RevealedSparseTrie::default().with_updates(true);
        let provider = DefaultBlindedProvider;
        for path in &paths {
            sparse.update_leaf(path.clone(), value_encoded(), &provider).unwrap();
        }
        let sparse_root = sparse.root();
        let sparse_updates = sparse.take_updates();

        assert_eq!(sparse_root, hash_builder_root);
        assert_eq!(sparse_updates.updated_nodes, hash_builder_updates.account_nodes);
        assert_eq_sparse_trie_proof_nodes(&sparse, hash_builder_proof_nodes);
    }

    #[test]
    fn sparse_trie_empty_update_multiple_upper_nibbles() {
        let paths = (239..=255).map(|b| Nibbles::unpack(B256::repeat_byte(b))).collect::<Vec<_>>();
        let value = || Account::default();
        let value_encoded = || {
            let mut account_rlp = Vec::new();
            value().into_trie_account(EMPTY_ROOT_HASH).encode(&mut account_rlp);
            account_rlp
        };

        let (hash_builder_root, hash_builder_updates, hash_builder_proof_nodes, _, _) =
            run_hash_builder(
                paths.iter().cloned().zip(std::iter::repeat_with(value)),
                NoopAccountTrieCursor::default(),
                Default::default(),
                paths.clone(),
            );

        let mut sparse = RevealedSparseTrie::default().with_updates(true);
        let provider = DefaultBlindedProvider;
        for path in &paths {
            sparse.update_leaf(path.clone(), value_encoded(), &provider).unwrap();
        }
        let sparse_root = sparse.root();
        let sparse_updates = sparse.take_updates();

        assert_eq!(sparse_root, hash_builder_root);
        assert_eq!(sparse_updates.updated_nodes, hash_builder_updates.account_nodes);
        assert_eq_sparse_trie_proof_nodes(&sparse, hash_builder_proof_nodes);
    }

    #[test]
    fn sparse_trie_empty_update_multiple1() {
        reth_tracing::init_test_tracing();

        let paths = (0..=2)
            .map(|b| {
                Nibbles::unpack(if b % 2 == 0 {
                    B256::repeat_byte(b)
                } else {
                    B256::with_last_byte(b)
                })
            })
            .collect::<Vec<_>>();
        println!("{:?}", paths);
        let value = || Account::default();
        let value_encoded = || {
            let mut account_rlp = Vec::new();
            value().into_trie_account(EMPTY_ROOT_HASH).encode(&mut account_rlp);
            account_rlp
        };

        let (hash_builder_root, hash_builder_updates, hash_builder_proof_nodes, _, _) =
            run_hash_builder(
                paths.iter().sorted_unstable().cloned().zip(std::iter::repeat_with(value)),
                NoopAccountTrieCursor::default(),
                Default::default(),
                paths.clone(),
            );

        let mut sparse = RevealedSparseTrie::default().with_updates(true);
        let provider = DefaultBlindedProvider;
        for path in &paths {
            sparse.update_leaf(path.clone(), value_encoded(), &provider).unwrap();
        }
        let sparse_root = sparse.root();
        let sparse_updates = sparse.take_updates();

        assert_eq!(sparse_root, hash_builder_root);
        pretty_assertions::assert_eq!(
            BTreeMap::from_iter(sparse_updates.updated_nodes),
            BTreeMap::from_iter(hash_builder_updates.account_nodes)
        );
        assert_eq_sparse_trie_proof_nodes(&sparse, hash_builder_proof_nodes);
    }

    #[test]
    fn sparse_trie_empty_update_repeated() {
        let paths = (0..=255).map(|b| Nibbles::unpack(B256::repeat_byte(b))).collect::<Vec<_>>();
        let old_value = Account { nonce: 1, ..Default::default() };
        let old_value_encoded = {
            let mut account_rlp = Vec::new();
            old_value.into_trie_account(EMPTY_ROOT_HASH).encode(&mut account_rlp);
            account_rlp
        };
        let new_value = Account { nonce: 2, ..Default::default() };
        let new_value_encoded = {
            let mut account_rlp = Vec::new();
            new_value.into_trie_account(EMPTY_ROOT_HASH).encode(&mut account_rlp);
            account_rlp
        };

        let (hash_builder_root, hash_builder_updates, hash_builder_proof_nodes, _, _) =
            run_hash_builder(
                paths.iter().cloned().zip(std::iter::repeat_with(|| old_value)),
                NoopAccountTrieCursor::default(),
                Default::default(),
                paths.clone(),
            );

        let mut sparse = RevealedSparseTrie::default().with_updates(true);
        let provider = DefaultBlindedProvider;
        for path in &paths {
            sparse.update_leaf(path.clone(), old_value_encoded.clone(), &provider).unwrap();
        }
        let sparse_root = sparse.root();
        let sparse_updates = sparse.updates_ref();

        assert_eq!(sparse_root, hash_builder_root);
        assert_eq!(sparse_updates.updated_nodes, hash_builder_updates.account_nodes);
        assert_eq_sparse_trie_proof_nodes(&sparse, hash_builder_proof_nodes);

        let (hash_builder_root, hash_builder_updates, hash_builder_proof_nodes, _, _) =
            run_hash_builder(
                paths.iter().cloned().zip(std::iter::repeat_with(|| new_value)),
                NoopAccountTrieCursor::default(),
                Default::default(),
                paths.clone(),
            );
        let provider = DefaultBlindedProvider;
        for path in &paths {
            sparse.update_leaf(path.clone(), new_value_encoded.clone(), &provider).unwrap();
        }
        let sparse_root = sparse.root();
        let sparse_updates = sparse.take_updates();

        assert_eq!(sparse_root, hash_builder_root);
        assert_eq!(sparse_updates.updated_nodes, hash_builder_updates.account_nodes);
        assert_eq_sparse_trie_proof_nodes(&sparse, hash_builder_proof_nodes);
    }

    #[test]
    fn sparse_trie_remove_leaf() {
        reth_tracing::init_test_tracing();

        let mut sparse = RevealedSparseTrie::default();

        let value = alloy_rlp::encode_fixed_size(&U256::ZERO).to_vec();
        let provider = DefaultBlindedProvider;

        sparse
            .update_leaf(Nibbles::from_nibbles([0x5, 0x0, 0x2, 0x3, 0x1]), value.clone(), &provider)
            .unwrap();
        sparse
            .update_leaf(Nibbles::from_nibbles([0x5, 0x0, 0x2, 0x3, 0x3]), value.clone(), &provider)
            .unwrap();
        sparse
            .update_leaf(Nibbles::from_nibbles([0x5, 0x2, 0x0, 0x1, 0x3]), value.clone(), &provider)
            .unwrap();
        sparse
            .update_leaf(Nibbles::from_nibbles([0x5, 0x3, 0x1, 0x0, 0x2]), value.clone(), &provider)
            .unwrap();
        sparse
            .update_leaf(Nibbles::from_nibbles([0x5, 0x3, 0x3, 0x0, 0x2]), value.clone(), &provider)
            .unwrap();
        sparse
            .update_leaf(Nibbles::from_nibbles([0x5, 0x3, 0x3, 0x2, 0x0]), value, &provider)
            .unwrap();

        // Extension (Key = 5)
        // └── Branch (Mask = 1011)
        //     ├── 0 -> Extension (Key = 23)
        //     │        └── Branch (Mask = 0101)
        //     │              ├── 1 -> Leaf (Key = 1, Path = 50231)
        //     │              └── 3 -> Leaf (Key = 3, Path = 50233)
        //     ├── 2 -> Leaf (Key = 013, Path = 52013)
        //     └── 3 -> Branch (Mask = 0101)
        //                ├── 1 -> Leaf (Key = 3102, Path = 53102)
        //                └── 3 -> Branch (Mask = 1010)
        //                       ├── 0 -> Leaf (Key = 3302, Path = 53302)
        //                       └── 2 -> Leaf (Key = 3320, Path = 53320)
        pretty_assertions::assert_eq!(
            sparse.nodes.clone().into_iter().collect::<BTreeMap<_, _>>(),
            BTreeMap::from_iter([
                (Nibbles::default(), SparseNode::new_ext(Nibbles::from_nibbles([0x5]))),
                (Nibbles::from_nibbles([0x5]), SparseNode::new_branch(0b1101.into())),
                (
                    Nibbles::from_nibbles([0x5, 0x0]),
                    SparseNode::new_ext(Nibbles::from_nibbles([0x2, 0x3]))
                ),
                (
                    Nibbles::from_nibbles([0x5, 0x0, 0x2, 0x3]),
                    SparseNode::new_branch(0b1010.into())
                ),
                (
                    Nibbles::from_nibbles([0x5, 0x0, 0x2, 0x3, 0x1]),
                    SparseNode::new_leaf(Nibbles::default())
                ),
                (
                    Nibbles::from_nibbles([0x5, 0x0, 0x2, 0x3, 0x3]),
                    SparseNode::new_leaf(Nibbles::default())
                ),
                (
                    Nibbles::from_nibbles([0x5, 0x2]),
                    SparseNode::new_leaf(Nibbles::from_nibbles([0x0, 0x1, 0x3]))
                ),
                (Nibbles::from_nibbles([0x5, 0x3]), SparseNode::new_branch(0b1010.into())),
                (
                    Nibbles::from_nibbles([0x5, 0x3, 0x1]),
                    SparseNode::new_leaf(Nibbles::from_nibbles([0x0, 0x2]))
                ),
                (Nibbles::from_nibbles([0x5, 0x3, 0x3]), SparseNode::new_branch(0b0101.into())),
                (
                    Nibbles::from_nibbles([0x5, 0x3, 0x3, 0x0]),
                    SparseNode::new_leaf(Nibbles::from_nibbles([0x2]))
                ),
                (
                    Nibbles::from_nibbles([0x5, 0x3, 0x3, 0x2]),
                    SparseNode::new_leaf(Nibbles::from_nibbles([0x0]))
                )
            ])
        );

        sparse.remove_leaf(&Nibbles::from_nibbles([0x5, 0x2, 0x0, 0x1, 0x3]), &provider).unwrap();

        // Extension (Key = 5)
        // └── Branch (Mask = 1001)
        //     ├── 0 -> Extension (Key = 23)
        //     │        └── Branch (Mask = 0101)
        //     │              ├── 1 -> Leaf (Key = 0231, Path = 50231)
        //     │              └── 3 -> Leaf (Key = 0233, Path = 50233)
        //     └── 3 -> Branch (Mask = 0101)
        //                ├── 1 -> Leaf (Key = 3102, Path = 53102)
        //                └── 3 -> Branch (Mask = 1010)
        //                       ├── 0 -> Leaf (Key = 3302, Path = 53302)
        //                       └── 2 -> Leaf (Key = 3320, Path = 53320)
        pretty_assertions::assert_eq!(
            sparse.nodes.clone().into_iter().collect::<BTreeMap<_, _>>(),
            BTreeMap::from_iter([
                (Nibbles::default(), SparseNode::new_ext(Nibbles::from_nibbles([0x5]))),
                (Nibbles::from_nibbles([0x5]), SparseNode::new_branch(0b1001.into())),
                (
                    Nibbles::from_nibbles([0x5, 0x0]),
                    SparseNode::new_ext(Nibbles::from_nibbles([0x2, 0x3]))
                ),
                (
                    Nibbles::from_nibbles([0x5, 0x0, 0x2, 0x3]),
                    SparseNode::new_branch(0b1010.into())
                ),
                (
                    Nibbles::from_nibbles([0x5, 0x0, 0x2, 0x3, 0x1]),
                    SparseNode::new_leaf(Nibbles::default())
                ),
                (
                    Nibbles::from_nibbles([0x5, 0x0, 0x2, 0x3, 0x3]),
                    SparseNode::new_leaf(Nibbles::default())
                ),
                (Nibbles::from_nibbles([0x5, 0x3]), SparseNode::new_branch(0b1010.into())),
                (
                    Nibbles::from_nibbles([0x5, 0x3, 0x1]),
                    SparseNode::new_leaf(Nibbles::from_nibbles([0x0, 0x2]))
                ),
                (Nibbles::from_nibbles([0x5, 0x3, 0x3]), SparseNode::new_branch(0b0101.into())),
                (
                    Nibbles::from_nibbles([0x5, 0x3, 0x3, 0x0]),
                    SparseNode::new_leaf(Nibbles::from_nibbles([0x2]))
                ),
                (
                    Nibbles::from_nibbles([0x5, 0x3, 0x3, 0x2]),
                    SparseNode::new_leaf(Nibbles::from_nibbles([0x0]))
                )
            ])
        );

        sparse.remove_leaf(&Nibbles::from_nibbles([0x5, 0x0, 0x2, 0x3, 0x1]), &provider).unwrap();

        // Extension (Key = 5)
        // └── Branch (Mask = 1001)
        //     ├── 0 -> Leaf (Key = 0233, Path = 50233)
        //     └── 3 -> Branch (Mask = 0101)
        //                ├── 1 -> Leaf (Key = 3102, Path = 53102)
        //                └── 3 -> Branch (Mask = 1010)
        //                       ├── 0 -> Leaf (Key = 3302, Path = 53302)
        //                       └── 2 -> Leaf (Key = 3320, Path = 53320)
        pretty_assertions::assert_eq!(
            sparse.nodes.clone().into_iter().collect::<BTreeMap<_, _>>(),
            BTreeMap::from_iter([
                (Nibbles::default(), SparseNode::new_ext(Nibbles::from_nibbles([0x5]))),
                (Nibbles::from_nibbles([0x5]), SparseNode::new_branch(0b1001.into())),
                (
                    Nibbles::from_nibbles([0x5, 0x0]),
                    SparseNode::new_leaf(Nibbles::from_nibbles([0x2, 0x3, 0x3]))
                ),
                (Nibbles::from_nibbles([0x5, 0x3]), SparseNode::new_branch(0b1010.into())),
                (
                    Nibbles::from_nibbles([0x5, 0x3, 0x1]),
                    SparseNode::new_leaf(Nibbles::from_nibbles([0x0, 0x2]))
                ),
                (Nibbles::from_nibbles([0x5, 0x3, 0x3]), SparseNode::new_branch(0b0101.into())),
                (
                    Nibbles::from_nibbles([0x5, 0x3, 0x3, 0x0]),
                    SparseNode::new_leaf(Nibbles::from_nibbles([0x2]))
                ),
                (
                    Nibbles::from_nibbles([0x5, 0x3, 0x3, 0x2]),
                    SparseNode::new_leaf(Nibbles::from_nibbles([0x0]))
                )
            ])
        );

        sparse.remove_leaf(&Nibbles::from_nibbles([0x5, 0x3, 0x1, 0x0, 0x2]), &provider).unwrap();

        // Extension (Key = 5)
        // └── Branch (Mask = 1001)
        //     ├── 0 -> Leaf (Key = 0233, Path = 50233)
        //     └── 3 -> Branch (Mask = 1010)
        //                ├── 0 -> Leaf (Key = 3302, Path = 53302)
        //                └── 2 -> Leaf (Key = 3320, Path = 53320)
        pretty_assertions::assert_eq!(
            sparse.nodes.clone().into_iter().collect::<BTreeMap<_, _>>(),
            BTreeMap::from_iter([
                (Nibbles::default(), SparseNode::new_ext(Nibbles::from_nibbles([0x5]))),
                (Nibbles::from_nibbles([0x5]), SparseNode::new_branch(0b1001.into())),
                (
                    Nibbles::from_nibbles([0x5, 0x0]),
                    SparseNode::new_leaf(Nibbles::from_nibbles([0x2, 0x3, 0x3]))
                ),
                (
                    Nibbles::from_nibbles([0x5, 0x3]),
                    SparseNode::new_ext(Nibbles::from_nibbles([0x3]))
                ),
                (Nibbles::from_nibbles([0x5, 0x3, 0x3]), SparseNode::new_branch(0b0101.into())),
                (
                    Nibbles::from_nibbles([0x5, 0x3, 0x3, 0x0]),
                    SparseNode::new_leaf(Nibbles::from_nibbles([0x2]))
                ),
                (
                    Nibbles::from_nibbles([0x5, 0x3, 0x3, 0x2]),
                    SparseNode::new_leaf(Nibbles::from_nibbles([0x0]))
                )
            ])
        );

        sparse.remove_leaf(&Nibbles::from_nibbles([0x5, 0x3, 0x3, 0x2, 0x0]), &provider).unwrap();

        // Extension (Key = 5)
        // └── Branch (Mask = 1001)
        //     ├── 0 -> Leaf (Key = 0233, Path = 50233)
        //     └── 3 -> Leaf (Key = 3302, Path = 53302)
        pretty_assertions::assert_eq!(
            sparse.nodes.clone().into_iter().collect::<BTreeMap<_, _>>(),
            BTreeMap::from_iter([
                (Nibbles::default(), SparseNode::new_ext(Nibbles::from_nibbles([0x5]))),
                (Nibbles::from_nibbles([0x5]), SparseNode::new_branch(0b1001.into())),
                (
                    Nibbles::from_nibbles([0x5, 0x0]),
                    SparseNode::new_leaf(Nibbles::from_nibbles([0x2, 0x3, 0x3]))
                ),
                (
                    Nibbles::from_nibbles([0x5, 0x3]),
                    SparseNode::new_leaf(Nibbles::from_nibbles([0x3, 0x0, 0x2]))
                ),
            ])
        );

        sparse.remove_leaf(&Nibbles::from_nibbles([0x5, 0x0, 0x2, 0x3, 0x3]), &provider).unwrap();

        // Leaf (Key = 53302)
        pretty_assertions::assert_eq!(
            sparse.nodes.clone().into_iter().collect::<BTreeMap<_, _>>(),
            BTreeMap::from_iter([(
                Nibbles::default(),
                SparseNode::new_leaf(Nibbles::from_nibbles([0x5, 0x3, 0x3, 0x0, 0x2]))
            ),])
        );

        sparse.remove_leaf(&Nibbles::from_nibbles([0x5, 0x3, 0x3, 0x0, 0x2]), &provider).unwrap();

        // Empty
        pretty_assertions::assert_eq!(
            sparse.nodes.clone().into_iter().collect::<BTreeMap<_, _>>(),
            BTreeMap::from_iter([(Nibbles::default(), SparseNode::Empty)])
        );
    }

    #[test]
    fn sparse_trie_remove_leaf_blinded() {
        let leaf = LeafNode::new(
            Nibbles::default(),
            alloy_rlp::encode_fixed_size(&U256::from(1)).to_vec(),
        );
        let branch = TrieNode::Branch(BranchNode::new(
            vec![
                RlpNode::word_rlp(&B256::repeat_byte(1)),
                RlpNode::from_raw_rlp(&alloy_rlp::encode(leaf.clone())).unwrap(),
            ],
            TrieMask::new(0b11),
        ));

        let mut sparse = RevealedSparseTrie::from_root(
            branch.clone(),
            TrieMasks { hash_mask: Some(TrieMask::new(0b01)), tree_mask: None },
            false,
        )
        .unwrap();

        // Reveal a branch node and one of its children
        //
        // Branch (Mask = 11)
        // ├── 0 -> Hash (Path = 0)
        // └── 1 -> Leaf (Path = 1)
        sparse
            .reveal_node(
                Nibbles::default(),
                branch,
                TrieMasks { hash_mask: None, tree_mask: Some(TrieMask::new(0b01)) },
            )
            .unwrap();
        sparse
            .reveal_node(Nibbles::from_nibbles([0x1]), TrieNode::Leaf(leaf), TrieMasks::none())
            .unwrap();

        // Removing a blinded leaf should result in an error
        assert_matches!(
            sparse.remove_leaf(&Nibbles::from_nibbles([0x0]), &DefaultBlindedProvider).map_err(|e| e.into_kind()),
            Err(SparseTrieErrorKind::BlindedNode { path, hash }) if path == Nibbles::from_nibbles([0x0]) && hash == B256::repeat_byte(1)
        );
    }

    #[test]
    fn sparse_trie_remove_leaf_non_existent() {
        let leaf = LeafNode::new(
            Nibbles::default(),
            alloy_rlp::encode_fixed_size(&U256::from(1)).to_vec(),
        );
        let branch = TrieNode::Branch(BranchNode::new(
            vec![
                RlpNode::word_rlp(&B256::repeat_byte(1)),
                RlpNode::from_raw_rlp(&alloy_rlp::encode(leaf.clone())).unwrap(),
            ],
            TrieMask::new(0b11),
        ));

        let mut sparse = RevealedSparseTrie::from_root(
            branch.clone(),
            TrieMasks { hash_mask: Some(TrieMask::new(0b01)), tree_mask: None },
            false,
        )
        .unwrap();

        // Reveal a branch node and one of its children
        //
        // Branch (Mask = 11)
        // ├── 0 -> Hash (Path = 0)
        // └── 1 -> Leaf (Path = 1)
        sparse
            .reveal_node(
                Nibbles::default(),
                branch,
                TrieMasks { hash_mask: None, tree_mask: Some(TrieMask::new(0b01)) },
            )
            .unwrap();
        sparse
            .reveal_node(Nibbles::from_nibbles([0x1]), TrieNode::Leaf(leaf), TrieMasks::none())
            .unwrap();

        // Removing a non-existent leaf should be a noop
        let sparse_old = sparse.clone();
        assert_matches!(
            sparse.remove_leaf(&Nibbles::from_nibbles([0x2]), &DefaultBlindedProvider),
            Ok(())
        );
        assert_eq!(sparse, sparse_old);
    }

    #[allow(clippy::type_complexity)]
    #[test]
    fn sparse_trie_fuzz() {
        // Having only the first 3 nibbles set, we narrow down the range of keys
        // to 4096 different hashes. It allows us to generate collisions more likely
        // to test the sparse trie updates.
        const KEY_NIBBLES_LEN: usize = 3;

        fn test(updates: Vec<(BTreeMap<Nibbles, Account>, BTreeSet<Nibbles>)>) {
            {
                let mut state = BTreeMap::default();
                let provider_factory = create_test_provider_factory();
                let mut sparse = RevealedSparseTrie::default().with_updates(true);

                for (update, keys_to_delete) in updates {
                    // Insert state updates into the sparse trie and calculate the root
                    for (key, account) in update.clone() {
                        let account = account.into_trie_account(EMPTY_ROOT_HASH);
                        let mut account_rlp = Vec::new();
                        account.encode(&mut account_rlp);
                        sparse.update_leaf(key, account_rlp, &DefaultBlindedProvider).unwrap();
                    }
                    // We need to clone the sparse trie, so that all updated branch nodes are
                    // preserved, and not only those that were changed after the last call to
                    // `root()`.
                    let mut updated_sparse = sparse.clone();
                    let sparse_root = updated_sparse.root();
                    let sparse_updates = updated_sparse.take_updates();

                    // Insert state updates into the hash builder and calculate the root
                    state.extend(update);
                    let provider = provider_factory.provider().unwrap();
                    let trie_cursor = DatabaseTrieCursorFactory::new(provider.tx_ref());
                    let (hash_builder_root, hash_builder_updates, hash_builder_proof_nodes, _, _) =
                        run_hash_builder(
                            state.clone(),
                            trie_cursor.account_trie_cursor().unwrap(),
                            Default::default(),
                            state.keys().cloned().collect::<Vec<_>>(),
                        );

                    // Write trie updates to the database
                    let provider_rw = provider_factory.provider_rw().unwrap();
                    provider_rw.write_trie_updates(&hash_builder_updates).unwrap();
                    provider_rw.commit().unwrap();

                    // Assert that the sparse trie root matches the hash builder root
                    assert_eq!(sparse_root, hash_builder_root);
                    // Assert that the sparse trie updates match the hash builder updates
                    pretty_assertions::assert_eq!(
                        BTreeMap::from_iter(sparse_updates.updated_nodes),
                        BTreeMap::from_iter(hash_builder_updates.account_nodes)
                    );
                    // Assert that the sparse trie nodes match the hash builder proof nodes
                    assert_eq_sparse_trie_proof_nodes(&updated_sparse, hash_builder_proof_nodes);

                    // Delete some keys from both the hash builder and the sparse trie and check
                    // that the sparse trie root still matches the hash builder root
                    for key in &keys_to_delete {
                        state.remove(key).unwrap();
                        sparse.remove_leaf(key, &DefaultBlindedProvider).unwrap();
                    }

                    // We need to clone the sparse trie, so that all updated branch nodes are
                    // preserved, and not only those that were changed after the last call to
                    // `root()`.
                    let mut updated_sparse = sparse.clone();
                    let sparse_root = updated_sparse.root();
                    let sparse_updates = updated_sparse.take_updates();

                    let provider = provider_factory.provider().unwrap();
                    let trie_cursor = DatabaseTrieCursorFactory::new(provider.tx_ref());
                    let (hash_builder_root, hash_builder_updates, hash_builder_proof_nodes, _, _) =
                        run_hash_builder(
                            state.clone(),
                            trie_cursor.account_trie_cursor().unwrap(),
                            keys_to_delete
                                .iter()
                                .map(|nibbles| B256::from_slice(&nibbles.pack()))
                                .collect(),
                            state.keys().cloned().collect::<Vec<_>>(),
                        );

                    // Write trie updates to the database
                    let provider_rw = provider_factory.provider_rw().unwrap();
                    provider_rw.write_trie_updates(&hash_builder_updates).unwrap();
                    provider_rw.commit().unwrap();

                    // Assert that the sparse trie root matches the hash builder root
                    assert_eq!(sparse_root, hash_builder_root);
                    // Assert that the sparse trie updates match the hash builder updates
                    pretty_assertions::assert_eq!(
                        BTreeMap::from_iter(sparse_updates.updated_nodes),
                        BTreeMap::from_iter(hash_builder_updates.account_nodes)
                    );
                    // Assert that the sparse trie nodes match the hash builder proof nodes
                    assert_eq_sparse_trie_proof_nodes(&updated_sparse, hash_builder_proof_nodes);
                }
            }
        }

        fn transform_updates(
            updates: Vec<BTreeMap<Nibbles, Account>>,
            mut rng: impl Rng,
        ) -> Vec<(BTreeMap<Nibbles, Account>, BTreeSet<Nibbles>)> {
            let mut keys = BTreeSet::new();
            updates
                .into_iter()
                .map(|update| {
                    keys.extend(update.keys().cloned());

                    let keys_to_delete_len = update.len() / 2;
                    let keys_to_delete = (0..keys_to_delete_len)
                        .map(|_| {
                            let key = keys.iter().choose(&mut rng).unwrap().clone();
                            keys.take(&key).unwrap()
                        })
                        .collect();

                    (update, keys_to_delete)
                })
                .collect::<Vec<_>>()
        }

        proptest!(ProptestConfig::with_cases(10), |(
            updates in proptest::collection::vec(
                proptest::collection::btree_map(
                    any_with::<Nibbles>(SizeRange::new(KEY_NIBBLES_LEN..=KEY_NIBBLES_LEN)).prop_map(pad_nibbles_right),
                    arb::<Account>(),
                    1..50,
                ),
                1..50,
            ).prop_perturb(transform_updates)
        )| {
            test(updates)
        });
    }

    /// We have three leaves that share the same prefix: 0x00, 0x01 and 0x02. Hash builder trie has
    /// only nodes 0x00 and 0x01, and we have proofs for them. Node B is new and inserted in the
    /// sparse trie first.
    ///
    /// 1. Reveal the hash builder proof to leaf 0x00 in the sparse trie.
    /// 2. Insert leaf 0x01 into the sparse trie.
    /// 3. Reveal the hash builder proof to leaf 0x02 in the sparse trie.
    ///
    /// The hash builder proof to the leaf 0x02 didn't have the leaf 0x01 at the corresponding
    /// nibble of the branch node, so we need to adjust the branch node instead of fully
    /// replacing it.
    #[test]
    fn sparse_trie_reveal_node_1() {
        let key1 = || pad_nibbles_right(Nibbles::from_nibbles_unchecked([0x00]));
        let key2 = || pad_nibbles_right(Nibbles::from_nibbles_unchecked([0x01]));
        let key3 = || pad_nibbles_right(Nibbles::from_nibbles_unchecked([0x02]));
        let value = || Account::default();
        let value_encoded = || {
            let mut account_rlp = Vec::new();
            value().into_trie_account(EMPTY_ROOT_HASH).encode(&mut account_rlp);
            account_rlp
        };

        // Generate the proof for the root node and initialize the sparse trie with it
        let (_, _, hash_builder_proof_nodes, branch_node_hash_masks, branch_node_tree_masks) =
            run_hash_builder(
                [(key1(), value()), (key3(), value())],
                NoopAccountTrieCursor::default(),
                Default::default(),
                [Nibbles::default()],
            );
        let mut sparse = RevealedSparseTrie::from_root(
            TrieNode::decode(&mut &hash_builder_proof_nodes.nodes_sorted()[0].1[..]).unwrap(),
            TrieMasks {
                hash_mask: branch_node_hash_masks.get(&Nibbles::default()).copied(),
                tree_mask: branch_node_tree_masks.get(&Nibbles::default()).copied(),
            },
            false,
        )
        .unwrap();

        // Generate the proof for the first key and reveal it in the sparse trie
        let (_, _, hash_builder_proof_nodes, branch_node_hash_masks, branch_node_tree_masks) =
            run_hash_builder(
                [(key1(), value()), (key3(), value())],
                NoopAccountTrieCursor::default(),
                Default::default(),
                [key1()],
            );
        for (path, node) in hash_builder_proof_nodes.nodes_sorted() {
            let hash_mask = branch_node_hash_masks.get(&path).copied();
            let tree_mask = branch_node_tree_masks.get(&path).copied();
            sparse
                .reveal_node(
                    path,
                    TrieNode::decode(&mut &node[..]).unwrap(),
                    TrieMasks { hash_mask, tree_mask },
                )
                .unwrap();
        }

        // Check that the branch node exists with only two nibbles set
        assert_eq!(
            sparse.nodes.get(&Nibbles::default()),
            Some(&SparseNode::new_branch(0b101.into()))
        );

        // Insert the leaf for the second key
        sparse.update_leaf(key2(), value_encoded(), &DefaultBlindedProvider).unwrap();

        // Check that the branch node was updated and another nibble was set
        assert_eq!(
            sparse.nodes.get(&Nibbles::default()),
            Some(&SparseNode::new_branch(0b111.into()))
        );

        // Generate the proof for the third key and reveal it in the sparse trie
        let (_, _, hash_builder_proof_nodes, branch_node_hash_masks, branch_node_tree_masks) =
            run_hash_builder(
                [(key1(), value()), (key3(), value())],
                NoopAccountTrieCursor::default(),
                Default::default(),
                [key3()],
            );
        for (path, node) in hash_builder_proof_nodes.nodes_sorted() {
            let hash_mask = branch_node_hash_masks.get(&path).copied();
            let tree_mask = branch_node_tree_masks.get(&path).copied();
            sparse
                .reveal_node(
                    path,
                    TrieNode::decode(&mut &node[..]).unwrap(),
                    TrieMasks { hash_mask, tree_mask },
                )
                .unwrap();
        }

        // Check that nothing changed in the branch node
        assert_eq!(
            sparse.nodes.get(&Nibbles::default()),
            Some(&SparseNode::new_branch(0b111.into()))
        );

        // Generate the nodes for the full trie with all three key using the hash builder, and
        // compare them to the sparse trie
        let (_, _, hash_builder_proof_nodes, _, _) = run_hash_builder(
            [(key1(), value()), (key2(), value()), (key3(), value())],
            NoopAccountTrieCursor::default(),
            Default::default(),
            [key1(), key2(), key3()],
        );

        assert_eq_sparse_trie_proof_nodes(&sparse, hash_builder_proof_nodes);
    }

    /// We have three leaves: 0x0000, 0x0101, and 0x0102. Hash builder trie has all nodes, and we
    /// have proofs for them.
    ///
    /// 1. Reveal the hash builder proof to leaf 0x00 in the sparse trie.
    /// 2. Remove leaf 0x00 from the sparse trie (that will remove the branch node and create an
    ///    extension node with the key 0x0000).
    /// 3. Reveal the hash builder proof to leaf 0x0101 in the sparse trie.
    ///
    /// The hash builder proof to the leaf 0x0101 had a branch node in the path, but we turned it
    /// into an extension node, so it should ignore this node.
    #[test]
    fn sparse_trie_reveal_node_2() {
        let key1 = || pad_nibbles_right(Nibbles::from_nibbles_unchecked([0x00, 0x00]));
        let key2 = || pad_nibbles_right(Nibbles::from_nibbles_unchecked([0x01, 0x01]));
        let key3 = || pad_nibbles_right(Nibbles::from_nibbles_unchecked([0x01, 0x02]));
        let value = || Account::default();

        // Generate the proof for the root node and initialize the sparse trie with it
        let (_, _, hash_builder_proof_nodes, branch_node_hash_masks, branch_node_tree_masks) =
            run_hash_builder(
                [(key1(), value()), (key2(), value()), (key3(), value())],
                NoopAccountTrieCursor::default(),
                Default::default(),
                [Nibbles::default()],
            );
        let mut sparse = RevealedSparseTrie::from_root(
            TrieNode::decode(&mut &hash_builder_proof_nodes.nodes_sorted()[0].1[..]).unwrap(),
            TrieMasks {
                hash_mask: branch_node_hash_masks.get(&Nibbles::default()).copied(),
                tree_mask: branch_node_tree_masks.get(&Nibbles::default()).copied(),
            },
            false,
        )
        .unwrap();

        // Generate the proof for the children of the root branch node and reveal it in the sparse
        // trie
        let (_, _, hash_builder_proof_nodes, branch_node_hash_masks, branch_node_tree_masks) =
            run_hash_builder(
                [(key1(), value()), (key2(), value()), (key3(), value())],
                NoopAccountTrieCursor::default(),
                Default::default(),
                [key1(), Nibbles::from_nibbles_unchecked([0x01])],
            );
        for (path, node) in hash_builder_proof_nodes.nodes_sorted() {
            let hash_mask = branch_node_hash_masks.get(&path).copied();
            let tree_mask = branch_node_tree_masks.get(&path).copied();
            sparse
                .reveal_node(
                    path,
                    TrieNode::decode(&mut &node[..]).unwrap(),
                    TrieMasks { hash_mask, tree_mask },
                )
                .unwrap();
        }

        // Check that the branch node exists
        assert_eq!(
            sparse.nodes.get(&Nibbles::default()),
            Some(&SparseNode::new_branch(0b11.into()))
        );

        // Remove the leaf for the first key
        sparse.remove_leaf(&key1(), &DefaultBlindedProvider).unwrap();

        // Check that the branch node was turned into an extension node
        assert_eq!(
            sparse.nodes.get(&Nibbles::default()),
            Some(&SparseNode::new_ext(Nibbles::from_nibbles_unchecked([0x01])))
        );

        // Generate the proof for the third key and reveal it in the sparse trie
        let (_, _, hash_builder_proof_nodes, branch_node_hash_masks, branch_node_tree_masks) =
            run_hash_builder(
                [(key1(), value()), (key2(), value()), (key3(), value())],
                NoopAccountTrieCursor::default(),
                Default::default(),
                [key2()],
            );
        for (path, node) in hash_builder_proof_nodes.nodes_sorted() {
            let hash_mask = branch_node_hash_masks.get(&path).copied();
            let tree_mask = branch_node_tree_masks.get(&path).copied();
            sparse
                .reveal_node(
                    path,
                    TrieNode::decode(&mut &node[..]).unwrap(),
                    TrieMasks { hash_mask, tree_mask },
                )
                .unwrap();
        }

        // Check that nothing changed in the extension node
        assert_eq!(
            sparse.nodes.get(&Nibbles::default()),
            Some(&SparseNode::new_ext(Nibbles::from_nibbles_unchecked([0x01])))
        );
    }

    /// We have two leaves that share the same prefix: 0x0001 and 0x0002, and a leaf with a
    /// different prefix: 0x0100. Hash builder trie has only the first two leaves, and we have
    /// proofs for them.
    ///
    /// 1. Insert the leaf 0x0100 into the sparse trie, and check that the root extension node was
    ///    turned into a branch node.
    /// 2. Reveal the leaf 0x0001 in the sparse trie, and check that the root branch node wasn't
    ///    overwritten with the extension node from the proof.
    #[test]
    fn sparse_trie_reveal_node_3() {
        let key1 = || pad_nibbles_right(Nibbles::from_nibbles_unchecked([0x00, 0x01]));
        let key2 = || pad_nibbles_right(Nibbles::from_nibbles_unchecked([0x00, 0x02]));
        let key3 = || pad_nibbles_right(Nibbles::from_nibbles_unchecked([0x01, 0x00]));
        let value = || Account::default();
        let value_encoded = || {
            let mut account_rlp = Vec::new();
            value().into_trie_account(EMPTY_ROOT_HASH).encode(&mut account_rlp);
            account_rlp
        };

        // Generate the proof for the root node and initialize the sparse trie with it
        let (_, _, hash_builder_proof_nodes, branch_node_hash_masks, branch_node_tree_masks) =
            run_hash_builder(
                [(key1(), value()), (key2(), value())],
                NoopAccountTrieCursor::default(),
                Default::default(),
                [Nibbles::default()],
            );
        let mut sparse = RevealedSparseTrie::from_root(
            TrieNode::decode(&mut &hash_builder_proof_nodes.nodes_sorted()[0].1[..]).unwrap(),
            TrieMasks {
                hash_mask: branch_node_hash_masks.get(&Nibbles::default()).copied(),
                tree_mask: branch_node_tree_masks.get(&Nibbles::default()).copied(),
            },
            false,
        )
        .unwrap();

        // Check that the root extension node exists
        assert_matches!(
            sparse.nodes.get(&Nibbles::default()),
            Some(SparseNode::Extension { key, hash: None, store_in_db_trie: None }) if *key == Nibbles::from_nibbles([0x00])
        );

        // Insert the leaf with a different prefix
        sparse.update_leaf(key3(), value_encoded(), &DefaultBlindedProvider).unwrap();

        // Check that the extension node was turned into a branch node
        assert_matches!(
            sparse.nodes.get(&Nibbles::default()),
            Some(SparseNode::Branch { state_mask, hash: None, store_in_db_trie: None }) if *state_mask == TrieMask::new(0b11)
        );

        // Generate the proof for the first key and reveal it in the sparse trie
        let (_, _, hash_builder_proof_nodes, branch_node_hash_masks, branch_node_tree_masks) =
            run_hash_builder(
                [(key1(), value()), (key2(), value())],
                NoopAccountTrieCursor::default(),
                Default::default(),
                [key1()],
            );
        for (path, node) in hash_builder_proof_nodes.nodes_sorted() {
            let hash_mask = branch_node_hash_masks.get(&path).copied();
            let tree_mask = branch_node_tree_masks.get(&path).copied();
            sparse
                .reveal_node(
                    path,
                    TrieNode::decode(&mut &node[..]).unwrap(),
                    TrieMasks { hash_mask, tree_mask },
                )
                .unwrap();
        }

        // Check that the branch node wasn't overwritten by the extension node in the proof
        assert_matches!(
            sparse.nodes.get(&Nibbles::default()),
            Some(SparseNode::Branch { state_mask, hash: None, store_in_db_trie: None }) if *state_mask == TrieMask::new(0b11)
        );
    }

    #[test]
    fn sparse_trie_get_changed_nodes_at_depth() {
        let mut sparse = RevealedSparseTrie::default();

        let value = alloy_rlp::encode_fixed_size(&U256::ZERO).to_vec();
        let provider = DefaultBlindedProvider;

        // Extension (Key = 5) – Level 0
        // └── Branch (Mask = 1011) – Level 1
        //     ├── 0 -> Extension (Key = 23) – Level 2
        //     │        └── Branch (Mask = 0101) – Level 3
        //     │              ├── 1 -> Leaf (Key = 1, Path = 50231) – Level 4
        //     │              └── 3 -> Leaf (Key = 3, Path = 50233) – Level 4
        //     ├── 2 -> Leaf (Key = 013, Path = 52013) – Level 2
        //     └── 3 -> Branch (Mask = 0101) – Level 2
        //                ├── 1 -> Leaf (Key = 3102, Path = 53102) – Level 3
        //                └── 3 -> Branch (Mask = 1010) – Level 3
        //                       ├── 0 -> Leaf (Key = 3302, Path = 53302) – Level 4
        //                       └── 2 -> Leaf (Key = 3320, Path = 53320) – Level 4
        sparse
            .update_leaf(Nibbles::from_nibbles([0x5, 0x0, 0x2, 0x3, 0x1]), value.clone(), &provider)
            .unwrap();
        sparse
            .update_leaf(Nibbles::from_nibbles([0x5, 0x0, 0x2, 0x3, 0x3]), value.clone(), &provider)
            .unwrap();
        sparse
            .update_leaf(Nibbles::from_nibbles([0x5, 0x2, 0x0, 0x1, 0x3]), value.clone(), &provider)
            .unwrap();
        sparse
            .update_leaf(Nibbles::from_nibbles([0x5, 0x3, 0x1, 0x0, 0x2]), value.clone(), &provider)
            .unwrap();
        sparse
            .update_leaf(Nibbles::from_nibbles([0x5, 0x3, 0x3, 0x0, 0x2]), value.clone(), &provider)
            .unwrap();
        sparse
            .update_leaf(Nibbles::from_nibbles([0x5, 0x3, 0x3, 0x2, 0x0]), value, &provider)
            .unwrap();

        assert_eq!(
            sparse.get_changed_nodes_at_depth(&mut PrefixSet::default(), 0),
            (vec![(0, Nibbles::default())], PrefixSetMut::default())
        );
        assert_eq!(
            sparse.get_changed_nodes_at_depth(&mut PrefixSet::default(), 1),
            (vec![(1, Nibbles::from_nibbles_unchecked([0x5]))], [Nibbles::default()].into())
        );
        assert_eq!(
            sparse.get_changed_nodes_at_depth(&mut PrefixSet::default(), 2),
            (
                vec![
                    (2, Nibbles::from_nibbles_unchecked([0x5, 0x0])),
                    (2, Nibbles::from_nibbles_unchecked([0x5, 0x2])),
                    (2, Nibbles::from_nibbles_unchecked([0x5, 0x3]))
                ],
                [Nibbles::default(), Nibbles::from_nibbles_unchecked([0x5])].into()
            )
        );
        assert_eq!(
            sparse.get_changed_nodes_at_depth(&mut PrefixSet::default(), 3),
            (
                vec![
                    (3, Nibbles::from_nibbles_unchecked([0x5, 0x0, 0x2, 0x3])),
                    (2, Nibbles::from_nibbles_unchecked([0x5, 0x2])),
                    (3, Nibbles::from_nibbles_unchecked([0x5, 0x3, 0x1])),
                    (3, Nibbles::from_nibbles_unchecked([0x5, 0x3, 0x3]))
                ],
                [
                    Nibbles::default(),
                    Nibbles::from_nibbles_unchecked([0x5]),
                    Nibbles::from_nibbles_unchecked([0x5, 0x0]),
                    Nibbles::from_nibbles_unchecked([0x5, 0x3])
                ]
                .into()
            )
        );
        assert_eq!(
            sparse.get_changed_nodes_at_depth(&mut PrefixSet::default(), 4),
            (
                vec![
                    (4, Nibbles::from_nibbles_unchecked([0x5, 0x0, 0x2, 0x3, 0x1])),
                    (4, Nibbles::from_nibbles_unchecked([0x5, 0x0, 0x2, 0x3, 0x3])),
                    (2, Nibbles::from_nibbles_unchecked([0x5, 0x2])),
                    (3, Nibbles::from_nibbles_unchecked([0x5, 0x3, 0x1])),
                    (4, Nibbles::from_nibbles_unchecked([0x5, 0x3, 0x3, 0x0])),
                    (4, Nibbles::from_nibbles_unchecked([0x5, 0x3, 0x3, 0x2]))
                ],
                [
                    Nibbles::default(),
                    Nibbles::from_nibbles_unchecked([0x5]),
                    Nibbles::from_nibbles_unchecked([0x5, 0x0]),
                    Nibbles::from_nibbles_unchecked([0x5, 0x0, 0x2, 0x3]),
                    Nibbles::from_nibbles_unchecked([0x5, 0x3]),
                    Nibbles::from_nibbles_unchecked([0x5, 0x3, 0x3])
                ]
                .into()
            )
        );
    }

    #[test]
    fn hash_builder_branch_hash_mask() {
        let key1 = || pad_nibbles_left(Nibbles::from_nibbles_unchecked([0x00]));
        let key2 = || pad_nibbles_left(Nibbles::from_nibbles_unchecked([0x01]));
        let value = || Account { bytecode_hash: Some(B256::repeat_byte(1)), ..Default::default() };
        let value_encoded = || {
            let mut account_rlp = Vec::new();
            value().into_trie_account(EMPTY_ROOT_HASH).encode(&mut account_rlp);
            account_rlp
        };

        let (hash_builder_root, hash_builder_updates, _, _, _) = run_hash_builder(
            [(key1(), value()), (key2(), value())],
            NoopAccountTrieCursor::default(),
            Default::default(),
            [Nibbles::default()],
        );
<<<<<<< HEAD
        let mut sparse = RevealedSparseTrie::default().with_updates(true);
        sparse.update_leaf(key1(), value_encoded()).unwrap();
        sparse.update_leaf(key2(), value_encoded()).unwrap();
=======
        let mut sparse = RevealedSparseTrie::default();
        let provider = DefaultBlindedProvider;
        sparse.update_leaf(key1(), value_encoded(), &provider).unwrap();
        sparse.update_leaf(key2(), value_encoded(), &provider).unwrap();
>>>>>>> 79b19847
        let sparse_root = sparse.root();
        let sparse_updates = sparse.take_updates();

        assert_eq!(sparse_root, hash_builder_root);
        assert_eq!(sparse_updates.updated_nodes, hash_builder_updates.account_nodes);
    }

    #[test]
    fn sparse_trie_wipe() {
        let mut sparse = RevealedSparseTrie::default().with_updates(true);

        let value = alloy_rlp::encode_fixed_size(&U256::ZERO).to_vec();
        let provider = DefaultBlindedProvider;

        // Extension (Key = 5) – Level 0
        // └── Branch (Mask = 1011) – Level 1
        //     ├── 0 -> Extension (Key = 23) – Level 2
        //     │        └── Branch (Mask = 0101) – Level 3
        //     │              ├── 1 -> Leaf (Key = 1, Path = 50231) – Level 4
        //     │              └── 3 -> Leaf (Key = 3, Path = 50233) – Level 4
        //     ├── 2 -> Leaf (Key = 013, Path = 52013) – Level 2
        //     └── 3 -> Branch (Mask = 0101) – Level 2
        //                ├── 1 -> Leaf (Key = 3102, Path = 53102) – Level 3
        //                └── 3 -> Branch (Mask = 1010) – Level 3
        //                       ├── 0 -> Leaf (Key = 3302, Path = 53302) – Level 4
        //                       └── 2 -> Leaf (Key = 3320, Path = 53320) – Level 4
        sparse
            .update_leaf(Nibbles::from_nibbles([0x5, 0x0, 0x2, 0x3, 0x1]), value.clone(), &provider)
            .unwrap();
        sparse
            .update_leaf(Nibbles::from_nibbles([0x5, 0x0, 0x2, 0x3, 0x3]), value.clone(), &provider)
            .unwrap();
        sparse
            .update_leaf(Nibbles::from_nibbles([0x5, 0x2, 0x0, 0x1, 0x3]), value.clone(), &provider)
            .unwrap();
        sparse
            .update_leaf(Nibbles::from_nibbles([0x5, 0x3, 0x1, 0x0, 0x2]), value.clone(), &provider)
            .unwrap();
        sparse
            .update_leaf(Nibbles::from_nibbles([0x5, 0x3, 0x3, 0x0, 0x2]), value.clone(), &provider)
            .unwrap();
        sparse
            .update_leaf(Nibbles::from_nibbles([0x5, 0x3, 0x3, 0x2, 0x0]), value, &provider)
            .unwrap();

        sparse.wipe();

        assert_eq!(sparse.root(), EMPTY_ROOT_HASH);
    }

    #[test]
    fn sparse_trie_display() {
        let mut sparse = RevealedSparseTrie::default();

        let value = alloy_rlp::encode_fixed_size(&U256::ZERO).to_vec();
        let provider = DefaultBlindedProvider;

        // Extension (Key = 5) – Level 0
        // └── Branch (Mask = 1011) – Level 1
        //     ├── 0 -> Extension (Key = 23) – Level 2
        //     │        └── Branch (Mask = 0101) – Level 3
        //     │              ├── 1 -> Leaf (Key = 1, Path = 50231) – Level 4
        //     │              └── 3 -> Leaf (Key = 3, Path = 50233) – Level 4
        //     ├── 2 -> Leaf (Key = 013, Path = 52013) – Level 2
        //     └── 3 -> Branch (Mask = 0101) – Level 2
        //                ├── 1 -> Leaf (Key = 3102, Path = 53102) – Level 3
        //                └── 3 -> Branch (Mask = 1010) – Level 3
        //                       ├── 0 -> Leaf (Key = 3302, Path = 53302) – Level 4
        //                       └── 2 -> Leaf (Key = 3320, Path = 53320) – Level 4
        sparse
            .update_leaf(Nibbles::from_nibbles([0x5, 0x0, 0x2, 0x3, 0x1]), value.clone(), &provider)
            .unwrap();
        sparse
            .update_leaf(Nibbles::from_nibbles([0x5, 0x0, 0x2, 0x3, 0x3]), value.clone(), &provider)
            .unwrap();
        sparse
            .update_leaf(Nibbles::from_nibbles([0x5, 0x2, 0x0, 0x1, 0x3]), value.clone(), &provider)
            .unwrap();
        sparse
            .update_leaf(Nibbles::from_nibbles([0x5, 0x3, 0x1, 0x0, 0x2]), value.clone(), &provider)
            .unwrap();
        sparse
            .update_leaf(Nibbles::from_nibbles([0x5, 0x3, 0x3, 0x0, 0x2]), value.clone(), &provider)
            .unwrap();
        sparse
            .update_leaf(Nibbles::from_nibbles([0x5, 0x3, 0x3, 0x2, 0x0]), value, &provider)
            .unwrap();

        let normal_printed = format!("{sparse}");
        let expected = "\
Root -> Extension { key: Nibbles(0x05), hash: None, store_in_db_trie: None }
5 -> Branch { state_mask: TrieMask(0000000000001101), hash: None, store_in_db_trie: None }
50 -> Extension { key: Nibbles(0x0203), hash: None, store_in_db_trie: None }
5023 -> Branch { state_mask: TrieMask(0000000000001010), hash: None, store_in_db_trie: None }
50231 -> Leaf { key: Nibbles(0x), hash: None }
50233 -> Leaf { key: Nibbles(0x), hash: None }
52013 -> Leaf { key: Nibbles(0x000103), hash: None }
53 -> Branch { state_mask: TrieMask(0000000000001010), hash: None, store_in_db_trie: None }
53102 -> Leaf { key: Nibbles(0x0002), hash: None }
533 -> Branch { state_mask: TrieMask(0000000000000101), hash: None, store_in_db_trie: None }
53302 -> Leaf { key: Nibbles(0x02), hash: None }
53320 -> Leaf { key: Nibbles(0x00), hash: None }
";
        assert_eq!(normal_printed, expected);

        let alternate_printed = format!("{sparse:#}");
        let expected = "\
Root -> Extension { key: Nibbles(0x05), hash: None, store_in_db_trie: None }
    5 -> Branch { state_mask: TrieMask(0000000000001101), hash: None, store_in_db_trie: None }
        50 -> Extension { key: Nibbles(0x0203), hash: None, store_in_db_trie: None }
            5023 -> Branch { state_mask: TrieMask(0000000000001010), hash: None, store_in_db_trie: None }
                50231 -> Leaf { key: Nibbles(0x), hash: None }
                50233 -> Leaf { key: Nibbles(0x), hash: None }
        52013 -> Leaf { key: Nibbles(0x000103), hash: None }
        53 -> Branch { state_mask: TrieMask(0000000000001010), hash: None, store_in_db_trie: None }
            53102 -> Leaf { key: Nibbles(0x0002), hash: None }
            533 -> Branch { state_mask: TrieMask(0000000000000101), hash: None, store_in_db_trie: None }
                53302 -> Leaf { key: Nibbles(0x02), hash: None }
                53320 -> Leaf { key: Nibbles(0x00), hash: None }
";

        assert_eq!(alternate_printed, expected);
    }
}<|MERGE_RESOLUTION|>--- conflicted
+++ resolved
@@ -2785,16 +2785,10 @@
             Default::default(),
             [Nibbles::default()],
         );
-<<<<<<< HEAD
         let mut sparse = RevealedSparseTrie::default().with_updates(true);
-        sparse.update_leaf(key1(), value_encoded()).unwrap();
-        sparse.update_leaf(key2(), value_encoded()).unwrap();
-=======
-        let mut sparse = RevealedSparseTrie::default();
         let provider = DefaultBlindedProvider;
         sparse.update_leaf(key1(), value_encoded(), &provider).unwrap();
         sparse.update_leaf(key2(), value_encoded(), &provider).unwrap();
->>>>>>> 79b19847
         let sparse_root = sparse.root();
         let sparse_updates = sparse.take_updates();
 
