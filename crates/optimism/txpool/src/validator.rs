--- conflicted
+++ resolved
@@ -8,11 +8,7 @@
 use reth_primitives_traits::{
     transaction::error::InvalidTransactionError, Block, BlockBody, GotExpected, SealedBlock,
 };
-<<<<<<< HEAD
-use reth_storage_api::{BlockReaderIdExt, StateProvider, StateProviderBox, StateProviderFactory};
-=======
 use reth_storage_api::{AccountInfoReader, BlockReaderIdExt, StateProviderFactory};
->>>>>>> f3001601
 use reth_transaction_pool::{
     error::InvalidPoolTransactionError, validate::ValidTransaction, EthPoolTransaction,
     EthTransactionValidator, TransactionOrigin, TransactionValidationOutcome, TransactionValidator,
@@ -185,47 +181,13 @@
         &self,
         origin: TransactionOrigin,
         transaction: Tx,
-<<<<<<< HEAD
-        state: Option<P>,
-    ) -> TransactionValidationOutcome<Tx>
-    where
-        P: StateProvider,
-    {
+        state: &mut Option<Box<dyn AccountInfoReader>>,
+    ) -> TransactionValidationOutcome<Tx> {
         // OP checks without state
         let transaction = match self.apply_op_checks_no_state(transaction) {
             Ok(tx) => tx,
             Err(invalid_outcome) => return invalid_outcome,
         };
-=======
-        state: &mut Option<Box<dyn AccountInfoReader>>,
-    ) -> TransactionValidationOutcome<Tx> {
-        if transaction.is_eip4844() {
-            return TransactionValidationOutcome::Invalid(
-                transaction,
-                InvalidTransactionError::TxTypeNotSupported.into(),
-            )
-        }
-
-        // Interop cross tx validation
-        match self.is_valid_cross_tx(&transaction).await {
-            Some(Err(err)) => {
-                let err = match err {
-                    InvalidCrossTx::CrossChainTxPreInterop => {
-                        InvalidTransactionError::TxTypeNotSupported.into()
-                    }
-                    err => InvalidPoolTransactionError::Other(Box::new(err)),
-                };
-                return TransactionValidationOutcome::Invalid(transaction, err)
-            }
-            Some(Ok(_)) => {
-                // valid interop tx
-                transaction.set_interop_deadline(
-                    self.block_timestamp() + TRANSACTION_VALIDITY_WINDOW_SECS,
-                );
-            }
-            _ => {}
-        }
->>>>>>> f3001601
 
         // l1 checks, will load state from DB (costly) unless state has been passed as param
         let l1_validation_outcome = self.inner.validate_one_with_state(origin, transaction, state);
@@ -234,7 +196,6 @@
         self.apply_op_checks_against_state(l1_validation_outcome).await
     }
 
-<<<<<<< HEAD
     /// Validates all given transactions.
     ///
     /// Returns all outcomes for the given transactions in the same order.
@@ -319,10 +280,6 @@
     ///   [`SafetyLevel`](op_alloy_consensus::interop::SafetyLevel) (involves RPC call to a
     ///   superchain supervisor (cross-chain oracle)).
     pub async fn apply_op_checks_against_state(
-=======
-    /// Performs the necessary opstack specific checks based on top of the regular eth outcome.
-    fn apply_op_checks(
->>>>>>> f3001601
         &self,
         outcome: TransactionValidationOutcome<Tx>,
     ) -> TransactionValidationOutcome<Tx> {
