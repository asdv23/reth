--- conflicted
+++ resolved
@@ -26,10 +26,7 @@
 tracing.workspace = true
 
 [features]
-<<<<<<< HEAD
-=======
 default = ["std"]
->>>>>>> f158f295
 std = [
     "alloy-consensus/std",
     "alloy-eips/std",
