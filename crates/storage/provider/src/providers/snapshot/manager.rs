use super::{
    LoadedJar, SnapshotJarProvider, SnapshotProviderRW, SnapshotProviderRWRefMut,
    BLOCKS_PER_SNAPSHOT,
};
use crate::{
    to_range, BlockHashReader, BlockNumReader, BlockReader, BlockSource, HeaderProvider,
    ReceiptProvider, StatsReader, TransactionVariant, TransactionsProvider,
    TransactionsProviderExt, WithdrawalsProvider,
};
use dashmap::{mapref::entry::Entry as DashMapEntry, DashMap};
use parking_lot::RwLock;
use reth_db::{
    codecs::CompactU256,
    models::StoredBlockBodyIndices,
    snapshot::{
        iter_snapshots, ColumnSelectorOne, HeaderMask, ReceiptMask, SnapshotCursor, TransactionMask,
    },
    table::Table,
    tables, RawValue,
};
use reth_interfaces::provider::{ProviderError, ProviderResult};
use reth_nippy_jar::NippyJar;
use reth_primitives::{
<<<<<<< HEAD
    snapshot::{find_fixed_range, HighestSnapshots, SegmentHeader},
    Address, Block, BlockHash, BlockHashOrNumber, BlockNumber, BlockWithSenders, ChainInfo, Header,
    Receipt, SealedBlock, SealedBlockWithSenders, SealedHeader, SnapshotSegment, TransactionMeta,
    TransactionSigned, TransactionSignedNoHash, TxHash, TxNumber, Withdrawal, B256, U256,
=======
    snapshot::HighestSnapshots, Address, Block, BlockHash, BlockHashOrNumber, BlockNumber,
    BlockWithSenders, ChainInfo, Header, Receipt, SealedBlock, SealedBlockWithSenders,
    SealedHeader, SnapshotSegment, TransactionMeta, TransactionSigned, TransactionSignedNoHash,
    TxHash, TxNumber, Withdrawal, Withdrawals, B256, U256,
>>>>>>> 9d9d7ee3
};
use std::{
    collections::{hash_map::Entry, BTreeMap, HashMap},
    ops::{Range, RangeBounds, RangeInclusive},
    path::{Path, PathBuf},
    sync::Arc,
};

/// Alias type for a map that can be queried for block ranges from a transaction
/// segment respectively. It uses `TxNumber` to represent the transaction end of a snapshot range.
type SegmentRanges = HashMap<SnapshotSegment, BTreeMap<TxNumber, RangeInclusive<BlockNumber>>>;

/// [`SnapshotProvider`] manages all existing [`SnapshotJarProvider`].
#[derive(Debug, Default)]
pub struct SnapshotProvider {
    /// Maintains a map which allows for concurrent access to different `NippyJars`, over different
    /// segments and ranges.
    map: DashMap<(BlockNumber, SnapshotSegment), LoadedJar>,
    /// Max snapshotted block for each snapshot segment
    snapshots_max_block: RwLock<HashMap<SnapshotSegment, u64>>,
    /// Available snapshot block ranges on disk indexed by max transactions.
    snapshots_tx_index: RwLock<SegmentRanges>,
    /// Directory where snapshots are located
    path: PathBuf,
    /// Whether [`SnapshotJarProvider`] loads filters into memory. If not, `by_hash` queries won't
    /// be able to be queried directly.
    load_filters: bool,
    /// Maintains a map of Snapshot writers for each [`SnapshotSegment`]
    writers: DashMap<SnapshotSegment, SnapshotProviderRW<'static>>,
}

impl SnapshotProvider {
    /// Creates a new [`SnapshotProvider`].
    pub fn new(path: impl AsRef<Path>) -> ProviderResult<Self> {
        let provider = Self {
            map: Default::default(),
            writers: Default::default(),
            snapshots_max_block: Default::default(),
            snapshots_tx_index: Default::default(),
            path: path.as_ref().to_path_buf(),
            load_filters: false,
        };

        provider.initialize_index()?;
        Ok(provider)
    }

    /// Loads filters into memory when creating a [`SnapshotJarProvider`].
    pub fn with_filters(mut self) -> Self {
        self.load_filters = true;
        self
    }

    /// Gets the [`SnapshotJarProvider`] of the requested segment and block.
    pub fn get_segment_provider_from_block(
        &self,
        segment: SnapshotSegment,
        block: BlockNumber,
        path: Option<&Path>,
    ) -> ProviderResult<SnapshotJarProvider<'_>> {
        self.get_segment_provider(
            segment,
            || self.get_segment_ranges_from_block(segment, block),
            path,
        )?
        .ok_or_else(|| ProviderError::MissingSnapshotBlock(segment, block))
    }

    /// Gets the [`SnapshotJarProvider`] of the requested segment and transaction.
    pub fn get_segment_provider_from_transaction(
        &self,
        segment: SnapshotSegment,
        tx: TxNumber,
        path: Option<&Path>,
    ) -> ProviderResult<SnapshotJarProvider<'_>> {
        self.get_segment_provider(
            segment,
            || self.get_segment_ranges_from_transaction(segment, tx),
            path,
        )?
        .ok_or_else(|| ProviderError::MissingSnapshotTx(segment, tx))
    }

    /// Gets the [`SnapshotJarProvider`] of the requested segment and block or transaction.
    ///
    /// `fn_range` should make sure the range goes through `find_fixed_range`.
    pub fn get_segment_provider(
        &self,
        segment: SnapshotSegment,
        fn_range: impl Fn() -> Option<RangeInclusive<BlockNumber>>,
        path: Option<&Path>,
    ) -> ProviderResult<Option<SnapshotJarProvider<'_>>> {
        // If we have a path, then get the block range from its name.
        // Otherwise, check `self.available_snapshots`
        let block_range = match path {
            Some(path) => SnapshotSegment::parse_filename(
                &path
                    .file_name()
                    .ok_or_else(|| ProviderError::MissingSnapshotPath(segment, path.to_path_buf()))?
                    .to_string_lossy(),
            )
            .and_then(|(parsed_segment, block_range)| {
                if parsed_segment == segment {
                    return Some(block_range)
                }
                None
            }),
            None => fn_range(),
        };

        // Return cached `LoadedJar` or insert it for the first time, and then, return it.
        if let Some(block_range) = block_range {
            return Ok(Some(self.get_or_create_jar_provider(segment, &block_range)?))
        }

        Ok(None)
    }

    /// Given a segment and block range it removes the cached provider from the map.
    pub fn remove_cached_provider(
        &self,
        segment: SnapshotSegment,
        fixed_block_range_end: BlockNumber,
    ) {
        self.map.remove(&(fixed_block_range_end, segment));
    }

    /// Given a segment and block range it deletes the jar and all files associated with it.
    ///
    /// CAUTION: destructive. Deletes files on disk.
    pub fn delete_jar(
        &self,
        segment: SnapshotSegment,
        fixed_block_range: RangeInclusive<BlockNumber>,
    ) -> ProviderResult<()> {
        let key = (*fixed_block_range.end(), segment);
        let jar = if let Some((_, jar)) = self.map.remove(&key) {
            jar.jar
        } else {
            NippyJar::<SegmentHeader>::load(&self.path.join(segment.filename(&fixed_block_range)))
                .map(|jar| {
                    if self.load_filters {
                        return jar.load_filters()
                    }
                    Ok(jar)
                })??
        };

        jar.delete()?;

        Ok(())
    }

    /// Given a segment and block range it returns a cached
    /// [`SnapshotJarProvider`]. TODO(joshie): we should check the size and pop N if there's too
    /// many.
    fn get_or_create_jar_provider(
        &self,
        segment: SnapshotSegment,
        fixed_block_range: &RangeInclusive<u64>,
    ) -> ProviderResult<SnapshotJarProvider<'_>> {
        let key = (*fixed_block_range.end(), segment);
        if let Some(jar) = self.map.get(&key) {
            Ok(jar.into())
        } else {
            let jar = NippyJar::load(&self.path.join(segment.filename(fixed_block_range))).map(
                |jar| {
                    if self.load_filters {
                        return jar.load_filters()
                    }
                    Ok(jar)
                },
            )??;

            self.map.insert(key, LoadedJar::new(jar)?);
            Ok(self.map.get(&key).expect("qed").into())
        }
    }

    /// Gets a snapshot segment's block range from the provider inner block
    /// index.
    fn get_segment_ranges_from_block(
        &self,
        segment: SnapshotSegment,
        block: u64,
    ) -> Option<RangeInclusive<BlockNumber>> {
        self.snapshots_max_block
            .read()
            .get(&segment)
            .filter(|max| **max >= block)
            .map(|_| find_fixed_range(block))
    }

    /// Gets a snapshot segment's fixed block range from the provider inner
    /// transaction index.
    fn get_segment_ranges_from_transaction(
        &self,
        segment: SnapshotSegment,
        tx: u64,
    ) -> Option<RangeInclusive<BlockNumber>> {
        let snapshots = self.snapshots_tx_index.read();
        let segment_snapshots = snapshots.get(&segment)?;

        // It's more probable that the request comes from a newer tx height, so we iterate
        // the snapshots in reverse.
        let mut snapshots_rev_iter = segment_snapshots.iter().rev().peekable();

        while let Some((tx_end, block_range)) = snapshots_rev_iter.next() {
            if tx > *tx_end {
                // request tx is higher than highest snapshot tx
                return None
            }
            let tx_start = snapshots_rev_iter.peek().map(|(tx_end, _)| *tx_end + 1).unwrap_or(0);
            if tx_start <= tx {
                return Some(find_fixed_range(*block_range.end()))
            }
        }
        None
    }

    /// Updates the inner transaction and block indexes alongside the internal cached providers in
    /// `self.map`.
    ///
    /// Any entry higher than `segment_max_block` will be deleted from the previous structures.
    ///
    /// If `segment_max_block` is None it means there's no static file for this segment.
    pub fn update_index(
        &self,
        segment: SnapshotSegment,
        segment_max_block: Option<BlockNumber>,
    ) -> ProviderResult<()> {
        let mut max_block = self.snapshots_max_block.write();
        let mut tx_index = self.snapshots_tx_index.write();

        match segment_max_block {
            Some(segment_max_block) => {
                // Update the max block for the segment
                max_block.insert(segment, segment_max_block);
                let fixed_range = find_fixed_range(segment_max_block);

                let jar = NippyJar::<SegmentHeader>::load(
                    &self.path.join(segment.filename(&fixed_range)),
                )?;

                // Updates the tx index by first removing all entries which have a higher
                // block_start than our current static file.
                if let Some(tx_range) = jar.user_header().tx_range() {
                    let tx_end = *tx_range.end();

                    // Current block range has the same block start as `fixed_range``, but block end
                    // might be different if we are still filling this static file.
                    let current_block_range = jar.user_header().block_range();

                    // Considering that `update_index` is called when we either append/truncate, we
                    // are sure that we are handling the latest data points.
                    //
                    // Here we remove every entry of the index that has a block start higher or
                    // equal than our current one. This is important in the case
                    // that we prune a lot of rows resulting in a file (and thus
                    // a higher block range) deletion.
                    tx_index
                        .entry(segment)
                        .and_modify(|index| {
                            index
                                .retain(|_, block_range| block_range.start() < fixed_range.start());
                            index.insert(tx_end, current_block_range.clone());
                        })
                        .or_insert_with(|| BTreeMap::from([(tx_end, current_block_range)]));
                } else if let Some(1) = tx_index.get(&segment).map(|index| index.len()) {
                    // Only happens if we unwind all the txs/receipts from the first static file.
                    // Should only happen in test scenarios.
                    if jar.user_header().block_start() == 0 &&
                        matches!(
                            segment,
                            SnapshotSegment::Receipts | SnapshotSegment::Transactions
                        )
                    {
                        tx_index.remove(&segment);
                    }
                }

                // Update the cached provider.
                self.map.insert((*fixed_range.end(), segment), LoadedJar::new(jar)?);

                // Delete any cached provider that no longer has an associated jar.
                self.map.retain(|(end, seg), _| !(*seg == segment && *end > *fixed_range.end()));
            }
            None => {
                tx_index.remove(&segment);
                max_block.remove(&segment);
            }
        };

        Ok(())
    }

    /// Initializes the inner transaction and block index
    pub fn initialize_index(&self) -> ProviderResult<()> {
        let mut max_block = self.snapshots_max_block.write();
        let mut tx_index = self.snapshots_tx_index.write();

        tx_index.clear();

        for (segment, ranges) in iter_snapshots(&self.path)? {
            // Update last block for each segment
            if let Some((block_range, _)) = ranges.last() {
                max_block.insert(segment, *block_range.end());
            }

            // Update tx -> block_range index
            for (block_range, tx_range) in ranges {
                if let Some(tx_range) = tx_range {
                    let tx_end = *tx_range.end();

                    match tx_index.entry(segment) {
                        Entry::Occupied(mut index) => {
                            index.get_mut().insert(tx_end, block_range);
                        }
                        Entry::Vacant(index) => {
                            index.insert(BTreeMap::from([(tx_end, block_range)]));
                        }
                    };
                }
            }
        }

        Ok(())
    }

    /// Gets the highest snapshot block if it exists for a snapshot segment.
    pub fn get_highest_snapshot_block(&self, segment: SnapshotSegment) -> Option<BlockNumber> {
        self.snapshots_max_block.read().get(&segment).copied()
    }

    /// Gets the highest snapshotted transaction.
    pub fn get_highest_snapshot_tx(&self, segment: SnapshotSegment) -> Option<TxNumber> {
        self.snapshots_tx_index
            .read()
            .get(&segment)
            .and_then(|index| index.last_key_value().map(|(last_tx, _)| *last_tx))
    }

    /// Gets the highest snapshotted blocks for all segments.
    pub fn get_highest_snapshots(&self) -> HighestSnapshots {
        HighestSnapshots {
            headers: self.get_highest_snapshot_block(SnapshotSegment::Headers),
            receipts: self.get_highest_snapshot_block(SnapshotSegment::Receipts),
            transactions: self.get_highest_snapshot_block(SnapshotSegment::Transactions),
        }
    }

    /// Iterates through segment snapshots in reverse order, executing a function until it returns
    /// some object. Useful for finding objects by [`TxHash`] or [`BlockHash`].
    pub fn find_snapshot<T>(
        &self,
        segment: SnapshotSegment,
        func: impl Fn(SnapshotJarProvider<'_>) -> ProviderResult<Option<T>>,
    ) -> ProviderResult<Option<T>> {
        if let Some(highest_block) = self.get_highest_snapshot_block(segment) {
            let mut range = find_fixed_range(highest_block);
            while *range.end() > 0 {
                if let Some(res) = func(self.get_or_create_jar_provider(segment, &range)?)? {
                    return Ok(Some(res))
                }
                range = range.start().saturating_sub(BLOCKS_PER_SNAPSHOT)..=
                    range.end().saturating_sub(BLOCKS_PER_SNAPSHOT);
            }
        }

        Ok(None)
    }

    /// Fetches data within a specified range across multiple snapshot files.
    ///
    /// This function iteratively retrieves data using `get_fn` for each item in the given range.
    /// It continues fetching until the end of the range is reached or the provided `predicate`
    /// returns false.
    pub fn fetch_range_with_predicate<T, F, P>(
        &self,
        segment: SnapshotSegment,
        range: Range<u64>,
        get_fn: F,
        mut predicate: P,
    ) -> ProviderResult<Vec<T>>
    where
        F: Fn(&mut SnapshotCursor<'_>, u64) -> ProviderResult<Option<T>>,
        P: FnMut(&T) -> bool,
    {
        let get_provider = |start: u64| match segment {
            SnapshotSegment::Headers => self.get_segment_provider_from_block(segment, start, None),
            SnapshotSegment::Transactions | SnapshotSegment::Receipts => {
                self.get_segment_provider_from_transaction(segment, start, None)
            }
        };

        let mut result = Vec::with_capacity((range.end - range.start).min(100) as usize);
        let mut provider = get_provider(range.start)?;
        let mut cursor = provider.cursor()?;

        // advances number in range
        'outer: for number in range {
            // advances snapshot files if `get_fn` returns None
            'inner: loop {
                match get_fn(&mut cursor, number)? {
                    Some(res) => {
                        if !predicate(&res) {
                            break 'outer
                        }
                        result.push(res);
                        break 'inner
                    }
                    None => {
                        provider = get_provider(number)?;
                        cursor = provider.cursor()?;
                    }
                }
            }
        }

        Ok(result)
    }

    /// Fetches data within a specified range across multiple snapshot files.
    ///
    /// Returns an iterator over the data
    pub fn fetch_range_iter<'a, T, F>(
        &'a self,
        segment: SnapshotSegment,
        range: Range<u64>,
        get_fn: F,
    ) -> ProviderResult<impl Iterator<Item = ProviderResult<T>> + 'a>
    where
        F: Fn(&mut SnapshotCursor<'_>, u64) -> ProviderResult<Option<T>> + 'a,
        T: std::fmt::Debug,
    {
        let get_provider = move |start: u64| match segment {
            SnapshotSegment::Headers => self.get_segment_provider_from_block(segment, start, None),
            SnapshotSegment::Transactions | SnapshotSegment::Receipts => {
                self.get_segment_provider_from_transaction(segment, start, None)
            }
        };
        let mut provider = get_provider(range.start)?;

        Ok(range.filter_map(move |number| {
            match get_fn(&mut provider.cursor().ok()?, number).transpose() {
                Some(result) => Some(result),
                None => {
                    provider = get_provider(number).ok()?;
                    get_fn(&mut provider.cursor().ok()?, number).transpose()
                }
            }
        }))
    }

    /// Returns directory where snapshots are located.
    pub fn directory(&self) -> &Path {
        &self.path
    }

    /// Retrieves data from the database or snapshot, wherever it's available.
    ///
    /// # Arguments
    /// * `segment` - The segment of the snapshot to check against.
    /// * `index_key` - Requested index key, usually a block or transaction number.
    /// * `fetch_from_snapshot` - A closure that defines how to fetch the data from the snapshot
    ///   provider.
    /// * `fetch_from_database` - A closure that defines how to fetch the data from the database
    ///   when the snapshot doesn't contain the required data or is not available.
    pub fn get_with_snapshot_or_database<T, FS, FD>(
        &self,
        segment: SnapshotSegment,
        number: u64,
        fetch_from_snapshot: FS,
        fetch_from_database: FD,
    ) -> ProviderResult<Option<T>>
    where
        FS: Fn(&SnapshotProvider) -> ProviderResult<Option<T>>,
        FD: Fn() -> ProviderResult<Option<T>>,
    {
        // If there is, check the maximum block or transaction number of the segment.
        let snapshot_upper_bound = match segment {
            SnapshotSegment::Headers => self.get_highest_snapshot_block(segment),
            SnapshotSegment::Transactions | SnapshotSegment::Receipts => {
                self.get_highest_snapshot_tx(segment)
            }
        };

        if snapshot_upper_bound.map_or(false, |snapshot_upper_bound| snapshot_upper_bound >= number)
        {
            return fetch_from_snapshot(self)
        }
        fetch_from_database()
    }

    /// Gets data within a specified range, potentially spanning different snapshots and database.
    ///
    /// # Arguments
    /// * `segment` - The segment of the snapshot to query.
    /// * `block_range` - The range of data to fetch.
    /// * `fetch_from_snapshot` - A function to fetch data from the snapshot.
    /// * `fetch_from_database` - A function to fetch data from the database.
    /// * `predicate` - A function used to evaluate each item in the fetched data. Fetching is
    ///   terminated when this function returns false, thereby filtering the data based on the
    ///   provided condition.
    pub fn get_range_with_snapshot_or_database<T, P, FS, FD>(
        &self,
        segment: SnapshotSegment,
        mut block_or_tx_range: Range<u64>,
        fetch_from_snapshot: FS,
        mut fetch_from_database: FD,
        mut predicate: P,
    ) -> ProviderResult<Vec<T>>
    where
        FS: Fn(&SnapshotProvider, Range<u64>, &mut P) -> ProviderResult<Vec<T>>,
        FD: FnMut(Range<u64>, P) -> ProviderResult<Vec<T>>,
        P: FnMut(&T) -> bool,
    {
        let mut data = Vec::new();

        // If there is, check the maximum block or transaction number of the segment.
        if let Some(snapshot_upper_bound) = match segment {
            SnapshotSegment::Headers => self.get_highest_snapshot_block(segment),
            SnapshotSegment::Transactions | SnapshotSegment::Receipts => {
                self.get_highest_snapshot_tx(segment)
            }
        } {
            if block_or_tx_range.start <= snapshot_upper_bound {
                let end = block_or_tx_range.end.min(snapshot_upper_bound + 1);
                data.extend(fetch_from_snapshot(
                    self,
                    block_or_tx_range.start..end,
                    &mut predicate,
                )?);
                block_or_tx_range.start = end;
            }
        }

        if block_or_tx_range.end > block_or_tx_range.start {
            data.extend(fetch_from_database(block_or_tx_range, predicate)?)
        }

        Ok(data)
    }

    #[cfg(any(test, feature = "test-utils"))]
    /// Returns snapshots directory
    pub fn path(&self) -> &Path {
        &self.path
    }
}

/// Helper trait to manage different [`SnapshotProviderRW`] of an `Arc<SnapshotProvider`
pub trait SnapshotWriter {
    /// Returns a mutable reference to a [`SnapshotProviderRW`] of a [`SnapshotSegment`].
    fn get_writer(
        &self,
        block: BlockNumber,
        segment: SnapshotSegment,
    ) -> ProviderResult<SnapshotProviderRWRefMut<'_>>;

    /// Returns a mutable reference to a [`SnapshotProviderRW`] of the latest [`SnapshotSegment`].
    fn latest_writer(
        &self,
        segment: SnapshotSegment,
    ) -> ProviderResult<SnapshotProviderRWRefMut<'_>>;

    /// Commits all changes of all [`SnapshotProviderRW`] of all [`SnapshotSegment`].
    fn commit(&self) -> ProviderResult<()>;
}

impl SnapshotWriter for Arc<SnapshotProvider> {
    fn get_writer(
        &self,
        block: BlockNumber,
        segment: SnapshotSegment,
    ) -> ProviderResult<SnapshotProviderRWRefMut<'_>> {
        tracing::trace!(target: "providers::static_file", ?block, ?segment, "Getting static file writer.");
        Ok(match self.writers.entry(segment) {
            DashMapEntry::Occupied(entry) => entry.into_ref(),
            DashMapEntry::Vacant(entry) => {
                entry.insert(SnapshotProviderRW::new(segment, block, self.clone())?)
            }
        })
    }

    fn latest_writer(
        &self,
        segment: SnapshotSegment,
    ) -> ProviderResult<SnapshotProviderRWRefMut<'_>> {
        self.get_writer(self.get_highest_snapshot_block(segment).unwrap_or_default(), segment)
    }

    fn commit(&self) -> ProviderResult<()> {
        for mut writer in self.writers.iter_mut() {
            writer.commit()?;
        }
        Ok(())
    }
}

impl HeaderProvider for SnapshotProvider {
    fn header(&self, block_hash: &BlockHash) -> ProviderResult<Option<Header>> {
        self.find_snapshot(SnapshotSegment::Headers, |jar_provider| {
            Ok(jar_provider
                .cursor()?
                .get_two::<HeaderMask<Header, BlockHash>>(block_hash.into())?
                .and_then(|(header, hash)| {
                    if &hash == block_hash {
                        return Some(header)
                    }
                    None
                }))
        })
    }

    fn header_by_number(&self, num: BlockNumber) -> ProviderResult<Option<Header>> {
        self.get_segment_provider_from_block(SnapshotSegment::Headers, num, None)?
            .header_by_number(num)
    }

    fn header_td(&self, block_hash: &BlockHash) -> ProviderResult<Option<U256>> {
        self.find_snapshot(SnapshotSegment::Headers, |jar_provider| {
            Ok(jar_provider
                .cursor()?
                .get_two::<HeaderMask<CompactU256, BlockHash>>(block_hash.into())?
                .and_then(|(td, hash)| (&hash == block_hash).then_some(td.0)))
        })
    }

    fn header_td_by_number(&self, num: BlockNumber) -> ProviderResult<Option<U256>> {
        self.get_segment_provider_from_block(SnapshotSegment::Headers, num, None)?
            .header_td_by_number(num)
    }

    fn headers_range(&self, range: impl RangeBounds<BlockNumber>) -> ProviderResult<Vec<Header>> {
        self.fetch_range_with_predicate(
            SnapshotSegment::Headers,
            to_range(range),
            |cursor, number| cursor.get_one::<HeaderMask<Header>>(number.into()),
            |_| true,
        )
    }

    fn sealed_header(&self, num: BlockNumber) -> ProviderResult<Option<SealedHeader>> {
        self.get_segment_provider_from_block(SnapshotSegment::Headers, num, None)?
            .sealed_header(num)
    }

    fn sealed_headers_while(
        &self,
        range: impl RangeBounds<BlockNumber>,
        predicate: impl FnMut(&SealedHeader) -> bool,
    ) -> ProviderResult<Vec<SealedHeader>> {
        self.fetch_range_with_predicate(
            SnapshotSegment::Headers,
            to_range(range),
            |cursor, number| {
                Ok(cursor
                    .get_two::<HeaderMask<Header, BlockHash>>(number.into())?
                    .map(|(header, hash)| header.seal(hash)))
            },
            predicate,
        )
    }
}

impl BlockHashReader for SnapshotProvider {
    fn block_hash(&self, num: u64) -> ProviderResult<Option<B256>> {
        self.get_segment_provider_from_block(SnapshotSegment::Headers, num, None)?.block_hash(num)
    }

    fn canonical_hashes_range(
        &self,
        start: BlockNumber,
        end: BlockNumber,
    ) -> ProviderResult<Vec<B256>> {
        self.fetch_range_with_predicate(
            SnapshotSegment::Headers,
            start..end,
            |cursor, number| cursor.get_one::<HeaderMask<BlockHash>>(number.into()),
            |_| true,
        )
    }
}

impl ReceiptProvider for SnapshotProvider {
    fn receipt(&self, num: TxNumber) -> ProviderResult<Option<Receipt>> {
        self.get_segment_provider_from_transaction(SnapshotSegment::Receipts, num, None)?
            .receipt(num)
    }

    fn receipt_by_hash(&self, hash: TxHash) -> ProviderResult<Option<Receipt>> {
        if let Some(num) = self.transaction_id(hash)? {
            return self.receipt(num)
        }
        Ok(None)
    }

    fn receipts_by_block(&self, _block: BlockHashOrNumber) -> ProviderResult<Option<Vec<Receipt>>> {
        unreachable!()
    }

    fn receipts_by_tx_range(
        &self,
        range: impl RangeBounds<TxNumber>,
    ) -> ProviderResult<Vec<Receipt>> {
        self.fetch_range_with_predicate(
            SnapshotSegment::Receipts,
            to_range(range),
            |cursor, number| cursor.get_one::<ReceiptMask<Receipt>>(number.into()),
            |_| true,
        )
    }
}

impl TransactionsProviderExt for SnapshotProvider {
    fn transaction_hashes_by_range(
        &self,
        tx_range: Range<TxNumber>,
    ) -> ProviderResult<Vec<(TxHash, TxNumber)>> {
        self.fetch_range_with_predicate(
            SnapshotSegment::Transactions,
            tx_range,
            |cursor, number| {
                let tx =
                    cursor.get_one::<TransactionMask<TransactionSignedNoHash>>(number.into())?;
                Ok(tx.map(|tx| (tx.hash(), cursor.number())))
            },
            |_| true,
        )
    }
}

impl TransactionsProvider for SnapshotProvider {
    fn transaction_id(&self, tx_hash: TxHash) -> ProviderResult<Option<TxNumber>> {
        self.find_snapshot(SnapshotSegment::Transactions, |jar_provider| {
            let mut cursor = jar_provider.cursor()?;
            if cursor
                .get_one::<TransactionMask<TransactionSignedNoHash>>((&tx_hash).into())?
                .and_then(|tx| (tx.hash() == tx_hash).then_some(tx))
                .is_some()
            {
                Ok(Some(cursor.number()))
            } else {
                Ok(None)
            }
        })
    }

    fn transaction_by_id(&self, num: TxNumber) -> ProviderResult<Option<TransactionSigned>> {
        self.get_segment_provider_from_transaction(SnapshotSegment::Transactions, num, None)?
            .transaction_by_id(num)
    }

    fn transaction_by_id_no_hash(
        &self,
        num: TxNumber,
    ) -> ProviderResult<Option<TransactionSignedNoHash>> {
        self.get_segment_provider_from_transaction(SnapshotSegment::Transactions, num, None)?
            .transaction_by_id_no_hash(num)
    }

    fn transaction_by_hash(&self, hash: TxHash) -> ProviderResult<Option<TransactionSigned>> {
        self.find_snapshot(SnapshotSegment::Transactions, |jar_provider| {
            Ok(jar_provider
                .cursor()?
                .get_one::<TransactionMask<TransactionSignedNoHash>>((&hash).into())?
                .map(|tx| tx.with_hash())
                .and_then(|tx| (tx.hash_ref() == &hash).then_some(tx)))
        })
    }

    fn transaction_by_hash_with_meta(
        &self,
        _hash: TxHash,
    ) -> ProviderResult<Option<(TransactionSigned, TransactionMeta)>> {
        // Required data not present in snapshots
        Err(ProviderError::UnsupportedProvider)
    }

    fn transaction_block(&self, _id: TxNumber) -> ProviderResult<Option<BlockNumber>> {
        // Required data not present in snapshots
        Err(ProviderError::UnsupportedProvider)
    }

    fn transactions_by_block(
        &self,
        _block_id: BlockHashOrNumber,
    ) -> ProviderResult<Option<Vec<TransactionSigned>>> {
        // Required data not present in snapshots
        Err(ProviderError::UnsupportedProvider)
    }

    fn transactions_by_block_range(
        &self,
        _range: impl RangeBounds<BlockNumber>,
    ) -> ProviderResult<Vec<Vec<TransactionSigned>>> {
        // Required data not present in snapshots
        Err(ProviderError::UnsupportedProvider)
    }

    fn senders_by_tx_range(
        &self,
        range: impl RangeBounds<TxNumber>,
    ) -> ProviderResult<Vec<Address>> {
        let txes = self.transactions_by_tx_range(range)?;
        TransactionSignedNoHash::recover_signers(&txes, txes.len())
            .ok_or(ProviderError::SenderRecoveryError)
    }

    fn transactions_by_tx_range(
        &self,
        range: impl RangeBounds<TxNumber>,
    ) -> ProviderResult<Vec<TransactionSignedNoHash>> {
        self.fetch_range_with_predicate(
            SnapshotSegment::Transactions,
            to_range(range),
            |cursor, number| {
                cursor.get_one::<TransactionMask<TransactionSignedNoHash>>(number.into())
            },
            |_| true,
        )
    }

    fn raw_transactions_by_tx_range(
        &self,
        range: impl RangeBounds<TxNumber>,
    ) -> ProviderResult<Vec<RawValue<TransactionSignedNoHash>>> {
        self.fetch_range_with_predicate(
            SnapshotSegment::Transactions,
            to_range(range),
            |cursor, number| {
                cursor.get(number.into(), <TransactionMask<TransactionSignedNoHash>>::MASK).map(
                    |result| {
                        result.map(|row| {
                            RawValue::<TransactionSignedNoHash>::from_vec(row[0].to_vec())
                        })
                    },
                )
            },
            |_| true,
        )
    }

    fn transaction_sender(&self, id: TxNumber) -> ProviderResult<Option<Address>> {
        Ok(self.transaction_by_id_no_hash(id)?.and_then(|tx| tx.recover_signer()))
    }
}

/* Cannot be successfully implemented but must exist for trait requirements */

impl BlockNumReader for SnapshotProvider {
    fn chain_info(&self) -> ProviderResult<ChainInfo> {
        // Required data not present in snapshots
        Err(ProviderError::UnsupportedProvider)
    }

    fn best_block_number(&self) -> ProviderResult<BlockNumber> {
        // Required data not present in snapshots
        Err(ProviderError::UnsupportedProvider)
    }

    fn last_block_number(&self) -> ProviderResult<BlockNumber> {
        // Required data not present in snapshots
        Err(ProviderError::UnsupportedProvider)
    }

    fn block_number(&self, _hash: B256) -> ProviderResult<Option<BlockNumber>> {
        // Required data not present in snapshots
        Err(ProviderError::UnsupportedProvider)
    }
}

impl BlockReader for SnapshotProvider {
    fn find_block_by_hash(
        &self,
        _hash: B256,
        _source: BlockSource,
    ) -> ProviderResult<Option<Block>> {
        // Required data not present in snapshots
        Err(ProviderError::UnsupportedProvider)
    }

    fn block(&self, _id: BlockHashOrNumber) -> ProviderResult<Option<Block>> {
        // Required data not present in snapshots
        Err(ProviderError::UnsupportedProvider)
    }

    fn pending_block(&self) -> ProviderResult<Option<SealedBlock>> {
        // Required data not present in snapshots
        Err(ProviderError::UnsupportedProvider)
    }

    fn pending_block_with_senders(&self) -> ProviderResult<Option<SealedBlockWithSenders>> {
        // Required data not present in snapshots
        Err(ProviderError::UnsupportedProvider)
    }

    fn pending_block_and_receipts(&self) -> ProviderResult<Option<(SealedBlock, Vec<Receipt>)>> {
        // Required data not present in snapshots
        Err(ProviderError::UnsupportedProvider)
    }

    fn ommers(&self, _id: BlockHashOrNumber) -> ProviderResult<Option<Vec<Header>>> {
        // Required data not present in snapshots
        Err(ProviderError::UnsupportedProvider)
    }

    fn block_body_indices(&self, _num: u64) -> ProviderResult<Option<StoredBlockBodyIndices>> {
        // Required data not present in snapshots
        Err(ProviderError::UnsupportedProvider)
    }

    fn block_with_senders(
        &self,
        _id: BlockHashOrNumber,
        _transaction_kind: TransactionVariant,
    ) -> ProviderResult<Option<BlockWithSenders>> {
        // Required data not present in snapshots
        Err(ProviderError::UnsupportedProvider)
    }

    fn block_range(&self, _range: RangeInclusive<BlockNumber>) -> ProviderResult<Vec<Block>> {
        // Required data not present in snapshots
        Err(ProviderError::UnsupportedProvider)
    }
}

impl WithdrawalsProvider for SnapshotProvider {
    fn withdrawals_by_block(
        &self,
        _id: BlockHashOrNumber,
        _timestamp: u64,
    ) -> ProviderResult<Option<Withdrawals>> {
        // Required data not present in snapshots
        Err(ProviderError::UnsupportedProvider)
    }

    fn latest_withdrawal(&self) -> ProviderResult<Option<Withdrawal>> {
        // Required data not present in snapshots
        Err(ProviderError::UnsupportedProvider)
    }
}

impl StatsReader for SnapshotProvider {
    fn count_entries<T: Table>(&self) -> ProviderResult<usize> {
        match T::NAME {
            tables::CanonicalHeaders::NAME | tables::Headers::NAME | tables::HeaderTD::NAME => {
                Ok(self
                    .get_highest_snapshot_block(SnapshotSegment::Headers)
                    .map(|block| block + 1)
                    .unwrap_or_default() as usize)
            }
            tables::Receipts::NAME => Ok(self
                .get_highest_snapshot_tx(SnapshotSegment::Receipts)
                .map(|receipts| receipts + 1)
                .unwrap_or_default() as usize),
            tables::Transactions::NAME => Ok(self
                .get_highest_snapshot_tx(SnapshotSegment::Transactions)
                .map(|txs| txs + 1)
                .unwrap_or_default() as usize),
            _ => Err(ProviderError::UnsupportedProvider),
        }
    }
}<|MERGE_RESOLUTION|>--- conflicted
+++ resolved
@@ -21,17 +21,11 @@
 use reth_interfaces::provider::{ProviderError, ProviderResult};
 use reth_nippy_jar::NippyJar;
 use reth_primitives::{
-<<<<<<< HEAD
     snapshot::{find_fixed_range, HighestSnapshots, SegmentHeader},
     Address, Block, BlockHash, BlockHashOrNumber, BlockNumber, BlockWithSenders, ChainInfo, Header,
     Receipt, SealedBlock, SealedBlockWithSenders, SealedHeader, SnapshotSegment, TransactionMeta,
-    TransactionSigned, TransactionSignedNoHash, TxHash, TxNumber, Withdrawal, B256, U256,
-=======
-    snapshot::HighestSnapshots, Address, Block, BlockHash, BlockHashOrNumber, BlockNumber,
-    BlockWithSenders, ChainInfo, Header, Receipt, SealedBlock, SealedBlockWithSenders,
-    SealedHeader, SnapshotSegment, TransactionMeta, TransactionSigned, TransactionSignedNoHash,
-    TxHash, TxNumber, Withdrawal, Withdrawals, B256, U256,
->>>>>>> 9d9d7ee3
+    TransactionSigned, TransactionSignedNoHash, TxHash, TxNumber, Withdrawal, Withdrawals, B256,
+    U256,
 };
 use std::{
     collections::{hash_map::Entry, BTreeMap, HashMap},
